from http import HTTPStatus
from typing import Annotated
from uuid import UUID

import filetype
from fastapi import APIRouter, Depends, HTTPException, Request, Response, UploadFile
from fastapi.responses import RedirectResponse
from psycopg_pool import ConnectionPool

from app.config import Settings
from app.controllers.data_extraction import extract_data
from app.controllers.files import (
    create_folder,
    delete_folder,
    read_file,
    read_folder,
    read_folders,
)
from app.controllers.inspections import (
    create_inspection,
    delete_inspection,
    read_all_inspections,
    read_inspection,
    update_inspection,
)
from app.controllers.users import sign_up
from app.dependencies import (
    authenticate_user,
    fetch_user,
    get_connection_pool,
    get_settings,
    get_pipeline_settings,
    validate_files,
)
from app.exceptions import FileNotFoundError, InspectionNotFoundError, UserConflictError
from app.models.files import DeleteFolderResponse, FolderResponse
from app.models.inspections import (
    DeletedInspection,
    InspectionCreate,
    InspectionData,
    InspectionResponse,
    InspectionUpdate,
)
from app.models.label_data import LabelData
from app.models.monitoring import HealthStatus
from app.models.users import User
from app.sanitization import custom_secure_filename
from pipeline import Settings as PipelineSettings

router = APIRouter()


@router.get("/", tags=["Home"])
async def home(request: Request):
    return RedirectResponse(url=request.app.docs_url)


@router.get("/health", tags=["Monitoring"], response_model=HealthStatus)
async def health_check():
    return HealthStatus()


@router.post("/analyze", response_model=LabelData, tags=["Pipeline"])
async def analyze_document(
<<<<<<< HEAD
<<<<<<< HEAD
    ocr: Annotated[OCR, Depends(get_ocr)],
    gpt: Annotated[GPT, Depends(get_gpt)],
    files: Annotated[list[UploadFile], Depends(validate_files)],
):
    label_images = [await f.read() for f in files]
    return extract_data(ocr, gpt, label_images)
=======
=======
>>>>>>> dbb9060f
    settings: Annotated[PipelineSettings, Depends(get_pipeline_settings)],
    files: Annotated[list[UploadFile], Depends(validate_files)],
):
    file_dict = {custom_secure_filename(f.filename): f.file for f in files}
    return extract_data(file_dict, settings)
<<<<<<< HEAD
>>>>>>> cc63f49 (Refactor data extraction to use PipelineSettings and update dependencies)
=======
>>>>>>> dbb9060f


@router.post("/signup", tags=["Users"], status_code=201, response_model=User)
async def signup(
    cp: Annotated[ConnectionPool, Depends(get_connection_pool)],
    user: Annotated[User, Depends(authenticate_user)],
    settings: Annotated[Settings, Depends(get_settings)],
):
    try:
        return await sign_up(cp, user, settings.azure_storage_connection_string)
    except UserConflictError:
        raise HTTPException(status_code=HTTPStatus.CONFLICT, detail="User exists!")


@router.post("/login", tags=["Users"], status_code=200, response_model=User)
async def login(user: User = Depends(fetch_user)):
    return user


@router.get("/inspections", tags=["Inspections"], response_model=list[InspectionData])
async def get_inspections(
    cp: Annotated[ConnectionPool, Depends(get_connection_pool)],
    user: User = Depends(fetch_user),
):
    return await read_all_inspections(cp, user)


@router.get(
    "/inspections/{id}", tags=["Inspections"], response_model=InspectionResponse
)
async def get_inspection(
    cp: Annotated[ConnectionPool, Depends(get_connection_pool)],
    user: Annotated[User, Depends(fetch_user)],
    id: UUID,
):
    try:
        return await read_inspection(cp, user, id)
    except InspectionNotFoundError:
        raise HTTPException(
            status_code=HTTPStatus.NOT_FOUND, detail="Inspection not found"
        )


@router.post("/inspections", tags=["Inspections"], response_model=InspectionResponse)
async def post_inspection(
    cp: Annotated[ConnectionPool, Depends(get_connection_pool)],
    user: Annotated[User, Depends(fetch_user)],
    data: InspectionCreate,
):
    return await create_inspection(cp, user, data)


@router.put(
    "/inspections/{id}", tags=["Inspections"], response_model=InspectionResponse
)
async def put_inspection(
    cp: Annotated[ConnectionPool, Depends(get_connection_pool)],
    user: Annotated[User, Depends(fetch_user)],
    id: UUID,
    inspection: InspectionUpdate,
):
    try:
        return await update_inspection(cp, user, id, inspection)
    except InspectionNotFoundError:
        raise HTTPException(
            status_code=HTTPStatus.NOT_FOUND, detail="Inspection not found"
        )


@router.delete(
    "/inspections/{id}", tags=["Inspections"], response_model=DeletedInspection
)
async def delete_inspection_(
    cp: Annotated[ConnectionPool, Depends(get_connection_pool)],
    user: Annotated[User, Depends(fetch_user)],
    settings: Annotated[Settings, Depends(get_settings)],
    id: UUID,
):
    try:
        conn_string = settings.azure_storage_connection_string
        return await delete_inspection(cp, user, id, conn_string)
    except InspectionNotFoundError:
        raise HTTPException(
            status_code=HTTPStatus.NOT_FOUND, detail="Inspection not found"
        )


@router.get("/files", tags=["Files"], response_model=list[FolderResponse])
async def get_folders(
    cp: Annotated[ConnectionPool, Depends(get_connection_pool)],
    user: Annotated[User, Depends(fetch_user)],
):
    return await read_folders(cp, user.id)


@router.get("/files/{folder_id}", tags=["Files"], response_model=FolderResponse)
async def get_folder(
    cp: Annotated[ConnectionPool, Depends(get_connection_pool)],
    user: Annotated[User, Depends(fetch_user)],
    folder_id: UUID,
):
    try:
        return await read_folder(cp, user.id, folder_id)
    except FileNotFoundError:
        raise HTTPException(status_code=HTTPStatus.NOT_FOUND, detail="Folder not found")


@router.post("/files", tags=["Files"], response_model=FolderResponse)
async def create_folder_(
    cp: Annotated[ConnectionPool, Depends(get_connection_pool)],
    user: Annotated[User, Depends(fetch_user)],
    settings: Annotated[Settings, Depends(get_settings)],
    files: Annotated[list[UploadFile], Depends(validate_files)],
):
    label_images = [await f.read() for f in files]
    conn_string = settings.azure_storage_connection_string
    return await create_folder(cp, conn_string, user.id, label_images)


@router.delete(
    "/files/{folder_id}", tags=["Files"], response_model=DeleteFolderResponse
)
async def delete_folder_(
    cp: Annotated[ConnectionPool, Depends(get_connection_pool)],
    user: Annotated[User, Depends(fetch_user)],
    settings: Annotated[Settings, Depends(get_settings)],
    folder_id: UUID,
):
    conn_string = settings.azure_storage_connection_string
    try:
        return await delete_folder(cp, conn_string, user.id, folder_id)
    except FileNotFoundError:
        raise HTTPException(status_code=HTTPStatus.NOT_FOUND, detail="Folder not found")


@router.get("/files/{folder_id}/{file_id}", tags=["Files"], response_class=Response)
async def get_file(
    settings: Annotated[Settings, Depends(get_settings)],
    user: Annotated[User, Depends(fetch_user)],
    folder_id: UUID,
    file_id: UUID,
):
    conn = settings.azure_storage_connection_string
    try:
        binaries = await read_file(conn, user.id, folder_id, file_id)
        kind = filetype.guess(binaries)
        mime_type = kind.mime if kind else "application/octet-stream"
        return Response(content=binaries, media_type=mime_type)
        # in the future, the mimetype should be saved upstream and returned here
    except FileNotFoundError:
        raise HTTPException(status_code=HTTPStatus.NOT_FOUND, detail="File not found")<|MERGE_RESOLUTION|>--- conflicted
+++ resolved
@@ -44,7 +44,6 @@
 from app.models.label_data import LabelData
 from app.models.monitoring import HealthStatus
 from app.models.users import User
-from app.sanitization import custom_secure_filename
 from pipeline import Settings as PipelineSettings
 
 router = APIRouter()
@@ -62,26 +61,11 @@
 
 @router.post("/analyze", response_model=LabelData, tags=["Pipeline"])
 async def analyze_document(
-<<<<<<< HEAD
-<<<<<<< HEAD
-    ocr: Annotated[OCR, Depends(get_ocr)],
-    gpt: Annotated[GPT, Depends(get_gpt)],
-    files: Annotated[list[UploadFile], Depends(validate_files)],
-):
-    label_images = [await f.read() for f in files]
-    return extract_data(ocr, gpt, label_images)
-=======
-=======
->>>>>>> dbb9060f
     settings: Annotated[PipelineSettings, Depends(get_pipeline_settings)],
     files: Annotated[list[UploadFile], Depends(validate_files)],
 ):
-    file_dict = {custom_secure_filename(f.filename): f.file for f in files}
-    return extract_data(file_dict, settings)
-<<<<<<< HEAD
->>>>>>> cc63f49 (Refactor data extraction to use PipelineSettings and update dependencies)
-=======
->>>>>>> dbb9060f
+    label_images = [await f.read() for f in files]
+    return extract_data(label_images, settings)
 
 
 @router.post("/signup", tags=["Users"], status_code=201, response_model=User)
