from http import HTTPStatus
from typing import Annotated
from uuid import UUID

from fastapi import APIRouter, Depends, HTTPException, Request, Response, UploadFile
from fastapi.responses import RedirectResponse
from pipeline import GPT, OCR
from psycopg_pool import ConnectionPool

from app.config import Settings
from app.controllers.data_extraction import extract_data
from app.controllers.files import (
    create_folder,
    delete_folder,
    read_file,
    read_folder,
    read_folders,
)
from app.controllers.inspections import (
    create_inspection,
    delete_inspection,
    read_all_inspections,
    read_inspection,
    update_inspection,
)
from app.controllers.users import sign_up
from app.dependencies import (
    authenticate_user,
    fetch_user,
    get_connection_pool,
    get_gpt,
    get_ocr,
    get_settings,
    get_storage,
    validate_files,
)
from app.exceptions import (
    FileNotFoundError,
    FolderNotFoundError,
    InspectionNotFoundError,
    UserConflictError,
)
from app.models.files import DeleteFolderResponse, FolderResponse
from app.models.inspections import (
    DeletedInspection,
    InspectionCreate,
    InspectionData,
    InspectionResponse,
    InspectionUpdate,
)
from app.models.label_data import LabelData
from app.models.monitoring import HealthStatus
from app.models.users import User
from app.services.file_storage import StorageBackend

router = APIRouter()


@router.get("/", tags=["Home"])
async def home(request: Request):
    return RedirectResponse(url=request.app.docs_url)


@router.get("/health", tags=["Monitoring"], response_model=HealthStatus)
async def health_check():
    return HealthStatus()


@router.post("/analyze", response_model=LabelData, tags=["Pipeline"])
async def analyze_document(
    ocr: Annotated[OCR, Depends(get_ocr)],
    gpt: Annotated[GPT, Depends(get_gpt)],
<<<<<<< HEAD
    storage: Annotated[StorageBackend, Depends(get_storage)],
    user: Annotated[User, Depends(fetch_user)],
    files: Annotated[list[UploadFile], Depends(validate_files)],
):
    label_images = [await f.read() for f in files]
    return await extract_data(cp, storage, ocr, gpt, user.id, label_images)
=======
    files: Annotated[list[UploadFile], Depends(validate_files)],
):
    label_images = [await f.read() for f in files]
    return extract_data(ocr, gpt, label_images)
>>>>>>> 434bba13


@router.post("/signup", tags=["Users"], status_code=201, response_model=User)
async def signup(
    cp: Annotated[ConnectionPool, Depends(get_connection_pool)],
    user: Annotated[User, Depends(authenticate_user)],
    settings: Annotated[Settings, Depends(get_settings)],
):
    try:
        return await sign_up(cp, user, settings.azure_storage_connection_string)
    except UserConflictError:
        raise HTTPException(status_code=HTTPStatus.CONFLICT, detail="User exists!")


@router.post("/login", tags=["Users"], status_code=200, response_model=User)
async def login(user: User = Depends(fetch_user)):
    return user


@router.get("/inspections", tags=["Inspections"], response_model=list[InspectionData])
async def get_inspections(
    cp: Annotated[ConnectionPool, Depends(get_connection_pool)],
    user: User = Depends(fetch_user),
):
    return await read_all_inspections(cp, user)


@router.get(
    "/inspections/{id}", tags=["Inspections"], response_model=InspectionResponse
)
async def get_inspection(
    cp: Annotated[ConnectionPool, Depends(get_connection_pool)],
    user: Annotated[User, Depends(fetch_user)],
    id: UUID,
):
    try:
        return await read_inspection(cp, user, id)
    except InspectionNotFoundError:
        raise HTTPException(
            status_code=HTTPStatus.NOT_FOUND, detail="Inspection not found"
        )


@router.post("/inspections", tags=["Inspections"], response_model=InspectionResponse)
async def post_inspection(
    cp: Annotated[ConnectionPool, Depends(get_connection_pool)],
    user: Annotated[User, Depends(fetch_user)],
    data: InspectionCreate,
):
    return await create_inspection(cp, user, data)


@router.put(
    "/inspections/{id}", tags=["Inspections"], response_model=InspectionResponse
)
async def put_inspection(
    cp: Annotated[ConnectionPool, Depends(get_connection_pool)],
    user: Annotated[User, Depends(fetch_user)],
    id: UUID,
    inspection: InspectionUpdate,
):
    try:
        return await update_inspection(cp, user, id, inspection)
    except InspectionNotFoundError:
        raise HTTPException(
            status_code=HTTPStatus.NOT_FOUND, detail="Inspection not found"
        )


@router.delete(
    "/inspections/{id}", tags=["Inspections"], response_model=DeletedInspection
)
async def delete_inspection_(
    cp: Annotated[ConnectionPool, Depends(get_connection_pool)],
    user: Annotated[User, Depends(fetch_user)],
    settings: Annotated[Settings, Depends(get_settings)],
    id: UUID,
):
    try:
        conn_string = settings.azure_storage_connection_string
        return await delete_inspection(cp, user, id, conn_string)
    except InspectionNotFoundError:
        raise HTTPException(
            status_code=HTTPStatus.NOT_FOUND, detail="Inspection not found"
        )


@router.get("/files", tags=["Files"], response_model=list[FolderResponse])
async def get_folders(
    cp: Annotated[ConnectionPool, Depends(get_connection_pool)],
    user: Annotated[User, Depends(fetch_user)],
):
    return await read_folders(cp, user.id)


@router.get("/files/{folder_id}", tags=["Files"], response_model=FolderResponse)
async def get_folder(
    cp: Annotated[ConnectionPool, Depends(get_connection_pool)],
    user: Annotated[User, Depends(fetch_user)],
    folder_id: UUID,
):
    try:
        return await read_folder(cp, user.id, folder_id)
    except FolderNotFoundError:
        raise HTTPException(status_code=HTTPStatus.NOT_FOUND, detail="Folder not found")


@router.post("/files", tags=["Files"], response_model=FolderResponse)
async def create_folder_(
    cp: Annotated[ConnectionPool, Depends(get_connection_pool)],
    storage: Annotated[StorageBackend, Depends(get_storage)],
    user: Annotated[User, Depends(fetch_user)],
    files: Annotated[list[UploadFile], Depends(validate_files)],
):
    label_images = [await f.read() for f in files]
    return await create_folder(cp, storage, user.id, label_images)


@router.delete(
    "/files/{folder_id}", tags=["Files"], response_model=DeleteFolderResponse
)
async def delete_folder_(
    cp: Annotated[ConnectionPool, Depends(get_connection_pool)],
    storage: Annotated[StorageBackend, Depends(get_storage)],
    user: Annotated[User, Depends(fetch_user)],
    folder_id: UUID,
):
    try:
        return await delete_folder(cp, storage, user.id, folder_id)
    except FolderNotFoundError:
        raise HTTPException(status_code=HTTPStatus.NOT_FOUND, detail="Folder not found")


@router.get("/files/{folder_id}/{file_id}", tags=["Files"], response_class=Response)
async def get_file(
    storage: Annotated[StorageBackend, Depends(get_storage)],
    user: Annotated[User, Depends(fetch_user)],
    folder_id: UUID,
    file_id: UUID,
):
    try:
        file = await read_file(storage, user.id, folder_id, file_id)
        return Response(content=file.content, media_type=file.content_type)
    except FileNotFoundError:
        raise HTTPException(status_code=HTTPStatus.NOT_FOUND, detail="File not found")<|MERGE_RESOLUTION|>--- conflicted
+++ resolved
@@ -70,19 +70,10 @@
 async def analyze_document(
     ocr: Annotated[OCR, Depends(get_ocr)],
     gpt: Annotated[GPT, Depends(get_gpt)],
-<<<<<<< HEAD
-    storage: Annotated[StorageBackend, Depends(get_storage)],
-    user: Annotated[User, Depends(fetch_user)],
-    files: Annotated[list[UploadFile], Depends(validate_files)],
-):
-    label_images = [await f.read() for f in files]
-    return await extract_data(cp, storage, ocr, gpt, user.id, label_images)
-=======
     files: Annotated[list[UploadFile], Depends(validate_files)],
 ):
     label_images = [await f.read() for f in files]
     return extract_data(ocr, gpt, label_images)
->>>>>>> 434bba13
 
 
 @router.post("/signup", tags=["Users"], status_code=201, response_model=User)
