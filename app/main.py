--- conflicted
+++ resolved
@@ -27,11 +27,12 @@
     validate_files,
 )
 from app.exceptions import InspectionNotFoundError, UserConflictError, log_error
-<<<<<<< HEAD
-from app.models.inspections import DeletedInspection, Inspection, InspectionData
-=======
-from app.models.inspections import Inspection, InspectionData, InspectionUpdate
->>>>>>> ea69fb3c
+from app.models.inspections import (
+    DeletedInspection,
+    Inspection,
+    InspectionData,
+    InspectionUpdate,
+)
 from app.models.label_data import LabelData
 from app.models.monitoring import HealthStatus
 from app.models.users import User
@@ -120,7 +121,21 @@
     return await create_inspection(cp, user, label_data, label_images, conn_string)
 
 
-<<<<<<< HEAD
+@app.put("/inspections/{id}", tags=["Inspections"], response_model=Inspection)
+async def put_inspection(
+    cp: Annotated[ConnectionPool, Depends(get_connection_pool)],
+    user: Annotated[User, Depends(fetch_user)],
+    id: UUID,
+    inspection: InspectionUpdate,
+):
+    try:
+        return await update_inspection(cp, user, id, inspection)
+    except InspectionNotFoundError:
+        raise HTTPException(
+            status_code=HTTPStatus.NOT_FOUND, detail="Inspection not found"
+        )
+
+
 @app.delete("/inspections/{id}", tags=["Inspections"], response_model=DeletedInspection)
 async def delete_inspection_(
     cp: Annotated[ConnectionPool, Depends(get_connection_pool)],
@@ -131,17 +146,6 @@
     try:
         conn_string = settings.fertiscan_storage_url
         return await delete_inspection(cp, user, id, conn_string)
-=======
-@app.put("/inspections/{id}", tags=["Inspections"], response_model=Inspection)
-async def put_inspection(
-    cp: Annotated[ConnectionPool, Depends(get_connection_pool)],
-    user: Annotated[User, Depends(fetch_user)],
-    id: UUID4,
-    inspection: InspectionUpdate,
-):
-    try:
-        return await update_inspection(cp, user, id, inspection)
->>>>>>> ea69fb3c
     except InspectionNotFoundError:
         raise HTTPException(
             status_code=HTTPStatus.NOT_FOUND, detail="Inspection not found"
