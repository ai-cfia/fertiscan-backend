--- conflicted
+++ resolved
@@ -1,170 +1,4 @@
 from app.config import Settings, create_app, lifespan
 from app.routes import router
 
-<<<<<<< HEAD
-from fastapi import Depends, Form, HTTPException, Request, UploadFile
-from fastapi.responses import JSONResponse, RedirectResponse
-from pipeline import GPT, OCR
-from psycopg_pool import ConnectionPool
-
-from app.config import Settings, create_app
-from app.controllers.data_extraction import extract_data
-from app.controllers.inspections import (
-    create_inspection,
-    delete_inspection,
-    read_all_inspections,
-    read_inspection,
-    update_inspection,
-    get_pictures,
-)
-from app.controllers.users import sign_up
-from app.dependencies import (
-    authenticate_user,
-    fetch_user,
-    get_connection_pool,
-    get_gpt,
-    get_ocr,
-    get_settings,
-    validate_files,
-)
-from app.exceptions import InspectionNotFoundError, UserConflictError, log_error
-from app.models.inspections import (
-    DeletedInspection,
-    Inspection,
-    InspectionData,
-    InspectionUpdate,
-)
-from app.models.label_data import LabelData
-from app.models.monitoring import HealthStatus
-from app.models.users import User
-from app.sanitization import custom_secure_filename
-
-app = create_app(get_settings())
-
-
-@app.exception_handler(Exception)
-async def global_exception_handler(_: Request, e: Exception):
-    log_error(e)
-    return JSONResponse(status_code=HTTPStatus.INTERNAL_SERVER_ERROR, content=str(e))
-
-
-@app.get("/", tags=["Home"])
-async def home():
-    return RedirectResponse(url=app.docs_url)
-
-
-@app.get("/health", tags=["Monitoring"], response_model=HealthStatus)
-async def health_check():
-    return HealthStatus()
-
-
-@app.post("/analyze", response_model=LabelData, tags=["Pipeline"])
-async def analyze_document(
-    ocr: Annotated[OCR, Depends(get_ocr)],
-    gpt: Annotated[GPT, Depends(get_gpt)],
-    settings: Annotated[Settings, Depends(get_settings)],
-    files: Annotated[list[UploadFile], Depends(validate_files)],
-):
-    file_dict = {custom_secure_filename(f.filename): f.file for f in files}
-    return extract_data(file_dict, ocr, gpt, settings.upload_folder)
-
-
-@app.post("/signup", tags=["Users"], status_code=201, response_model=User)
-async def signup(
-    cp: Annotated[ConnectionPool, Depends(get_connection_pool)],
-    user: Annotated[User, Depends(authenticate_user)],
-    settings: Annotated[Settings, Depends(get_settings)],
-):
-    try:
-        return await sign_up(cp, user, settings.fertiscan_storage_url)
-    except UserConflictError:
-        raise HTTPException(status_code=HTTPStatus.CONFLICT, detail="User exists!")
-
-
-@app.post("/login", tags=["Users"], status_code=200, response_model=User)
-async def login(user: User = Depends(fetch_user)):
-    return user
-
-
-@app.get("/inspections", tags=["Inspections"], response_model=list[InspectionData])
-async def get_inspections(
-    cp: Annotated[ConnectionPool, Depends(get_connection_pool)],
-    user: User = Depends(fetch_user),
-):
-    return await read_all_inspections(cp, user)
-
-
-@app.get("/inspections/{id}", tags=["Inspections"], response_model=Inspection)
-async def get_inspection(
-    cp: Annotated[ConnectionPool, Depends(get_connection_pool)],
-    user: Annotated[User, Depends(fetch_user)],
-    id: UUID,
-):
-    try:
-        return await read_inspection(cp, user, id)
-    except InspectionNotFoundError:
-        raise HTTPException(
-            status_code=HTTPStatus.NOT_FOUND, detail="Inspection not found"
-        )
-
-@app.get("/inspections/{id}/pictures", tags=["Inspections"]) # TODO: Could be a separate endpoint
-async def get_inspection_pictures(
-    cp: Annotated[ConnectionPool, Depends(get_connection_pool)],
-    user: Annotated[User, Depends(fetch_user)],
-    id: UUID,
-):
-    try:
-        return await get_pictures(cp, id)
-    except InspectionNotFoundError:
-        raise HTTPException(
-            status_code=HTTPStatus.NOT_FOUND, detail="Inspection not found"
-        )
-
-
-
-@app.post("/inspections", tags=["Inspections"], response_model=Inspection)
-async def post_inspection(
-    cp: Annotated[ConnectionPool, Depends(get_connection_pool)],
-    user: Annotated[User, Depends(fetch_user)],
-    settings: Annotated[Settings, Depends(get_settings)],
-    label_data: Annotated[LabelData, Form(...)],
-    files: Annotated[list[UploadFile], Depends(validate_files)],
-):
-    # Note: later on, we might handle label images as their own domain
-    label_images = [await f.read() for f in files]
-    conn_string = settings.fertiscan_storage_url
-    return await create_inspection(cp, user, label_data, label_images, conn_string)
-
-
-@app.put("/inspections/{id}", tags=["Inspections"], response_model=Inspection)
-async def put_inspection(
-    cp: Annotated[ConnectionPool, Depends(get_connection_pool)],
-    user: Annotated[User, Depends(fetch_user)],
-    id: UUID,
-    inspection: InspectionUpdate,
-):
-    try:
-        return await update_inspection(cp, user, id, inspection)
-    except InspectionNotFoundError:
-        raise HTTPException(
-            status_code=HTTPStatus.NOT_FOUND, detail="Inspection not found"
-        )
-
-
-@app.delete("/inspections/{id}", tags=["Inspections"], response_model=DeletedInspection)
-async def delete_inspection_(
-    cp: Annotated[ConnectionPool, Depends(get_connection_pool)],
-    user: Annotated[User, Depends(fetch_user)],
-    settings: Annotated[Settings, Depends(get_settings)],
-    id: UUID,
-):
-    try:
-        conn_string = settings.fertiscan_storage_url
-        return await delete_inspection(cp, user, id, conn_string)
-    except InspectionNotFoundError:
-        raise HTTPException(
-            status_code=HTTPStatus.NOT_FOUND, detail="Inspection not found"
-        )
-=======
-app = create_app(Settings(), router, lifespan)
->>>>>>> 7bec60f1
+app = create_app(Settings(), router, lifespan)