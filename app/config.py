--- conflicted
+++ resolved
@@ -3,17 +3,12 @@
 
 from dotenv import load_dotenv
 from fastapi import APIRouter, FastAPI, Request
-<<<<<<< HEAD
 
+# from fastapi.logger import logger
 # from fastapi.logger import logger
 from fastapi.middleware.cors import CORSMiddleware
 from fastapi.responses import JSONResponse
 
-=======
-# from fastapi.logger import logger
-from fastapi.middleware.cors import CORSMiddleware
-from fastapi.responses import JSONResponse
->>>>>>> 434bba13
 # from opentelemetry import trace
 # from opentelemetry._logs import set_logger_provider
 # from opentelemetry.exporter.otlp.proto.grpc._log_exporter import OTLPLogExporter
@@ -23,10 +18,7 @@
 # from opentelemetry.sdk.resources import Resource
 # from opentelemetry.sdk.trace import TracerProvider
 # from opentelemetry.sdk.trace.export import BatchSpanProcessor
-<<<<<<< HEAD
 from minio import Minio
-=======
->>>>>>> 434bba13
 from pipeline import GPT, OCR
 from psycopg.conninfo import make_conninfo
 from psycopg_pool import ConnectionPool
