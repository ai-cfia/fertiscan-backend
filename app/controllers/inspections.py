--- conflicted
+++ resolved
@@ -1,12 +1,6 @@
 from uuid import UUID
 
-<<<<<<< HEAD
 # from fertiscan import delete_inspection as db_delete_inspection
-=======
-from azure.storage.blob import ContainerClient
-from datastore.blob.azure_storage_api import build_container_name
-from fertiscan import delete_inspection as db_delete_inspection
->>>>>>> a59dc438
 from fertiscan import (
     new_inspection,
     get_inspection as get_inspection_controller,
@@ -114,18 +108,8 @@
         # raise ValueError("Connection string is required for creating inspection.")
 
     with cp.connection() as conn, conn.cursor() as cursor:
-<<<<<<< HEAD
         inspection_data = label_data.model_dump(mode="json")
         inspection = new_inspection(cursor,user.id, inspection_data)
-=======
-        container_client = ContainerClient.from_connection_string(
-            connection_string, container_name=build_container_name(str(user.id))
-        )
-        label_data = label_data.model_dump(mode="json")
-        inspection = await register_analysis(
-            cursor, container_client, user.id, label_images, label_data
-        )
->>>>>>> a59dc438
         return InspectionResponse.model_validate(inspection)
 
 
@@ -171,13 +155,6 @@
     if not isinstance(id, UUID):
         id = UUID(id)
 
-<<<<<<< HEAD
-=======
-    container_client = ContainerClient.from_connection_string(
-        connection_string, container_name=build_container_name(str(user.id))
-    )
-
->>>>>>> a59dc438
     with cp.connection() as conn, conn.cursor() as cursor:
         controller = get_inspection_controller(user.id, id)
         # (container_id, _) = controller.get_inspection_image_location_data(cursor)
