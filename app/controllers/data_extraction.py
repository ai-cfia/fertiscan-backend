--- conflicted
+++ resolved
@@ -1,18 +1,10 @@
 import io
-from typing import BinaryIO
 from PIL import Image
 
 from pipeline import analyze, Settings
-<<<<<<< HEAD
 from app.models.label_data import LabelData
 
-=======
-
-from app.models.label_data import LabelData
-
-
->>>>>>> dbb9060f
-def extract_data(files: dict[str, BinaryIO], settings: Settings):
+def extract_data(files: list[bytes], settings: Settings):
     """
     Extracts data from provided image files using OCR and GPT.
 
@@ -34,8 +26,8 @@
     # TODO: Validate file types if necessary
 
     images = []
-    for filename in files:
-        images.append(Image.open(io.BytesIO(files[filename].read())))
+    for file in files:
+        images.append(Image.open(io.BytesIO(file)))
 
     data = analyze(images, settings)
 
