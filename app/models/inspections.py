--- conflicted
+++ resolved
@@ -19,11 +19,7 @@
 
 
 class InspectionData(BaseModel):
-<<<<<<< HEAD
-    inspection_id: UUID4
-=======
     id: UUID
->>>>>>> f1409eaf
     upload_date: datetime
     updated_at: datetime | None = None
     sample_id: UUID | None = None
