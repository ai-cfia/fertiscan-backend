--- conflicted
+++ resolved
@@ -294,12 +294,6 @@
             cp, user, label_data, label_images
         )
 
-<<<<<<< HEAD
-=======
-        mock_container_client.from_connection_string.assert_called_once_with(
-            fake_conn_str, container_name=build_container_name(str(user.id))
-        )
->>>>>>> a59dc438
         mock_register_analysis.assert_called_once_with(
             cursor_mock,
             label_data.model_dump(),
@@ -444,16 +438,8 @@
             cp, user, inspection_id
         )
 
-<<<<<<< HEAD
         mock_delete_inspection.assert_called_once_with(
             cursor_mock, container_id
-=======
-        mock_container_client.from_connection_string.assert_called_once_with(
-            connection_string, container_name=build_container_name(str(user.id))
-        )
-        mock_db_delete_inspection.assert_called_once_with(
-            cursor_mock, inspection_id, user.id, container_client_instance
->>>>>>> a59dc438
         )
         self.assertIsInstance(deleted_inspection, DeletedInspection)
         self.assertEqual(deleted_inspection.id, inspection_id)
