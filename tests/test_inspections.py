import json
import unittest
import uuid
from datetime import datetime
from unittest.mock import MagicMock, patch

from fertiscan.db.queries.inspection import (
    InspectionNotFoundError as DBInspectionNotFoundError,
)

from app.controllers.inspections import (
    create_inspection,
    delete_inspection,
    read_all_inspections,
    read_inspection,
    update_inspection,
)
from app.exceptions import InspectionNotFoundError, MissingUserAttributeError
<<<<<<< HEAD
from app.models.inspections import DeletedInspection, Inspection
=======
from app.models.inspections import Inspection, InspectionUpdate
>>>>>>> ea69fb3c
from app.models.label_data import LabelData
from app.models.users import User


class TestReadAll(unittest.IsolatedAsyncioTestCase):
    async def test_missing_user_id_raises_error(self):
        cp = MagicMock()
        user = User(id=None)

        with self.assertRaises(MissingUserAttributeError):
            await read_all_inspections(cp, user)

    @patch("app.controllers.inspections.get_user_analysis_by_verified")
    async def test_calls_analysis_twice_and_combines_results(
        self, mock_get_user_analysis_by_verified
    ):
        mock_get_user_analysis_by_verified.side_effect = [
            [
                (
                    uuid.uuid4(),
                    datetime(2023, 1, 1),
                    datetime(2023, 1, 2),
                    uuid.uuid4(),
                    uuid.uuid4(),
                    uuid.uuid4(),
                    "Product A",
                    uuid.uuid4(),
                    uuid.uuid4(),
                    "Company A",
                )
            ],
            [
                (
                    uuid.uuid4(),
                    datetime(2023, 1, 3),
                    datetime(2023, 1, 4),
                    uuid.uuid4(),
                    uuid.uuid4(),
                    uuid.uuid4(),
                    "Product B",
                    uuid.uuid4(),
                    uuid.uuid4(),
                    "Company B",
                )
            ],
        ]

        cp = MagicMock()
        conn_mock = MagicMock()
        cursor_mock = MagicMock()
        conn_mock.cursor.return_value.__enter__.return_value = cursor_mock
        cp.connection.return_value.__enter__.return_value = conn_mock
        user = User(id=uuid.uuid4())

        inspections = await read_all_inspections(cp, user)

        self.assertEqual(mock_get_user_analysis_by_verified.call_count, 2)
        mock_get_user_analysis_by_verified.assert_any_call(cursor_mock, user.id, True)
        mock_get_user_analysis_by_verified.assert_any_call(cursor_mock, user.id, False)

        self.assertEqual(len(inspections), 2)
        self.assertEqual(inspections[0].product_name, "Product A")
        self.assertEqual(inspections[1].product_name, "Product B")

    @patch("app.controllers.inspections.get_user_analysis_by_verified")
    async def test_no_inspections_for_verified_and_unverified(
        self, mock_get_user_analysis_by_verified
    ):
        mock_get_user_analysis_by_verified.side_effect = [[], []]

        cp = MagicMock()
        conn_mock = MagicMock()
        cursor_mock = MagicMock()
        conn_mock.cursor.return_value.__enter__.return_value = cursor_mock
        cp.connection.return_value.__enter__.return_value = conn_mock
        user = User(id=uuid.uuid4())

        inspections = await read_all_inspections(cp, user)
        self.assertEqual(len(inspections), 0)


class TestRead(unittest.IsolatedAsyncioTestCase):
    async def test_missing_user_id_raises_error(self):
        cp = MagicMock()
        user = User(id=None)
        inspection_id = uuid.uuid4()

        with self.assertRaises(MissingUserAttributeError):
            await read_inspection(cp, user, inspection_id)

    async def test_missing_inspection_id_raises_error(self):
        cp = MagicMock()
        user = User(id=uuid.uuid4())

        with self.assertRaises(ValueError):
            await read_inspection(cp, user, None)

    async def test_invalid_inspection_id_format(self):
        cp = MagicMock()
        user = User(id=uuid.uuid4())
        invalid_id = "not-a-uuid"

        with self.assertRaises(ValueError):
            await read_inspection(cp, user, invalid_id)

    @patch("app.controllers.inspections.get_full_inspection_json")
    async def test_valid_inspection_id_calls_get_full_inspection_json(
        self, mock_get_full_inspection_json
    ):
        cp = MagicMock()
        conn_mock = MagicMock()
        cursor_mock = MagicMock()
        conn_mock.cursor.return_value.__enter__.return_value = cursor_mock
        cp.connection.return_value.__enter__.return_value = conn_mock

        user = User(id=uuid.uuid4())
        inspection_id = uuid.uuid4()

        sample_inspection = {
            "inspection_id": str(inspection_id),
            "inspection_comment": "string",
            "verified": False,
            "company": {},
            "manufacturer": {},
            "product": {
                "name": "string",
                "label_id": str(uuid.uuid4()),
                "registration_number": "2224256A",
                "lot_number": "string",
                "metrics": {
                    "weight": [],
                    "volume": {"edited": False},
                    "density": {"edited": False},
                },
                "npk": "string",
                "warranty": "string",
                "n": 0,
                "p": 0,
                "k": 0,
            },
            "cautions": {"en": [], "fr": []},
            "instructions": {"en": [], "fr": []},
            "guaranteed_analysis": {
                "title": {"en": "string", "fr": "string"},
                "is_minimal": False,
                "en": [],
                "fr": [],
            },
        }

        mock_get_full_inspection_json.return_value = json.dumps(sample_inspection)

        inspection = await read_inspection(cp, user, inspection_id)

        mock_get_full_inspection_json.assert_called_once_with(
            cursor_mock, inspection_id, user.id
        )
        self.assertIsInstance(inspection, Inspection)

    @patch("app.controllers.inspections.get_full_inspection_json")
    async def test_inspection_not_found_raises_error(
        self, mock_get_full_inspection_json
    ):
        cp = MagicMock()
        conn_mock = MagicMock()
        cursor_mock = MagicMock()
        conn_mock.cursor.return_value.__enter__.return_value = cursor_mock
        cp.connection.return_value.__enter__.return_value = conn_mock

        user = User(id=uuid.uuid4())
        inspection_id = uuid.uuid4()

        mock_get_full_inspection_json.side_effect = DBInspectionNotFoundError(
            "Not found"
        )

        with self.assertRaises(InspectionNotFoundError):
            await read_inspection(cp, user, inspection_id)


class TestCreateFunction(unittest.IsolatedAsyncioTestCase):
    async def test_missing_user_id_raises_error(self):
        cp = MagicMock()
        label_data = LabelData()
        label_images = [b"image_data"]
        user = User(id=None)

        with self.assertRaises(MissingUserAttributeError):
            await create_inspection(cp, user, label_data, label_images, "fake_conn_str")

    @patch("app.controllers.inspections.register_analysis")
    @patch("app.controllers.inspections.ContainerClient")
    async def test_create_inspection_success(
        self, mock_container_client, mock_register_analysis
    ):
        cp = MagicMock()
        conn_mock = MagicMock()
        cursor_mock = MagicMock()
        conn_mock.cursor.return_value.__enter__.return_value = cursor_mock
        cp.connection.return_value.__enter__.return_value = conn_mock
        user = User(id=uuid.uuid4())
        label_data = LabelData()
        label_images = [b"image_data"]
        inspection_id = uuid.uuid4()
        fake_conn_str = "fake_conn_str"
        mock_inspection_data = {
            "inspection_id": inspection_id,
            "inspection_comment": "string",
            "verified": False,
            "company": {},
            "manufacturer": {},
            "product": {
                "name": "Sample Product",
                "label_id": str(uuid.uuid4()),
                "registration_number": "2224256A",
                "lot_number": "string",
                "metrics": {
                    "weight": [],
                    "volume": {"edited": False},
                    "density": {"edited": False},
                },
                "npk": "string",
                "warranty": "string",
                "n": 0,
                "p": 0,
                "k": 0,
            },
            "cautions": {"en": [], "fr": []},
            "instructions": {"en": [], "fr": []},
            "guaranteed_analysis": {
                "title": {"en": "string", "fr": "string"},
                "is_minimal": False,
                "en": [],
                "fr": [],
            },
        }
        mock_register_analysis.return_value = mock_inspection_data

        container_client_instance = (
            mock_container_client.from_connection_string.return_value
        )

        inspection = await create_inspection(
            cp, user, label_data, label_images, fake_conn_str
        )

        mock_container_client.from_connection_string.assert_called_once_with(
            fake_conn_str, container_name=f"user-{user.id}"
        )
        mock_register_analysis.assert_called_once_with(
            cursor_mock,
            container_client_instance,
            user.id,
            label_images,
            label_data.model_dump(),
        )
        self.assertIsInstance(inspection, Inspection)
        self.assertEqual(inspection.inspection_id, inspection_id)

<<<<<<< HEAD

class TestDeleteFunction(unittest.IsolatedAsyncioTestCase):
    async def test_missing_user_id_raises_error(self):
        cp = MagicMock()
        user = User(id=None)
        inspection_id = uuid.uuid4()
        connection_string = "fake_conn_str"

        with self.assertRaises(MissingUserAttributeError):
            await delete_inspection(cp, user, inspection_id, connection_string)

    async def test_missing_inspection_id_raises_error(self):
        cp = MagicMock()
        user = User(id=uuid.uuid4())
        connection_string = "fake_conn_str"

        with self.assertRaises(ValueError):
            await delete_inspection(cp, user, None, connection_string)

    async def test_missing_connection_string_raises_error(self):
        cp = MagicMock()
        user = User(id=uuid.uuid4())
        inspection_id = uuid.uuid4()

        with self.assertRaises(ValueError):
            await delete_inspection(cp, user, inspection_id, None)

    async def test_invalid_inspection_id_format(self):
        cp = MagicMock()
        user = User(id=uuid.uuid4())
        invalid_id = "not-a-uuid"
        connection_string = "fake_conn_str"

        with self.assertRaises(ValueError):
            await delete_inspection(cp, user, invalid_id, connection_string)

    @patch("app.controllers.inspections.db_delete_inspection")
    @patch("app.controllers.inspections.ContainerClient")
    async def test_delete_inspection_success(
        self, mock_container_client, mock_db_delete_inspection
    ):
        cp = MagicMock()
        conn_mock = MagicMock()
        cursor_mock = MagicMock()
        conn_mock.cursor.return_value.__enter__.return_value = cursor_mock
        cp.connection.return_value.__enter__.return_value = conn_mock

        user = User(id=uuid.uuid4())
        inspection_id = uuid.uuid4()
        connection_string = "fake_conn_str"

        mock_deleted_inspection_data = {
            "id": inspection_id,
            "deleted": True,
        }
        mock_db_delete_inspection.return_value = DeletedInspection(
            **mock_deleted_inspection_data
        )

        container_client_instance = (
            mock_container_client.from_connection_string.return_value
        )

        deleted_inspection = await delete_inspection(
            cp, user, inspection_id, connection_string
        )

        mock_container_client.from_connection_string.assert_called_once_with(
            connection_string, container_name=f"user-{user.id}"
        )
        mock_db_delete_inspection.assert_called_once_with(
            cursor_mock, inspection_id, user.id, container_client_instance
        )
        self.assertIsInstance(deleted_inspection, DeletedInspection)
        self.assertEqual(deleted_inspection.id, inspection_id)
        self.assertTrue(deleted_inspection.deleted)
=======
    async def test_missing_label_data_raises_error(self):
        cp = MagicMock()
        label_images = [b"image_data"]
        user = User(id=uuid.uuid4())

        with self.assertRaises(ValueError):
            await create_inspection(cp, user, None, label_images, "fake_conn_str")

    async def test_missing_connection_string_raises_error(self):
        cp = MagicMock()
        label_data = LabelData()
        label_images = [b"image_data"]
        user = User(id=uuid.uuid4())

        with self.assertRaises(ValueError):
            await create_inspection(cp, user, label_data, label_images, None)


class TestUpdateFunction(unittest.IsolatedAsyncioTestCase):
    def setUp(self):
        self.cp = MagicMock()
        self.user = User(id=uuid.uuid4())
        self.inspection_id = uuid.uuid4()

        # Valid update data in dictionary form
        self.update_data = {
            "inspection_comment": "string",
            "verified": False,
            "company": {},
            "manufacturer": {},
            "product": {
                "name": "string",
                "label_id": "3fa85f64-5717-4562-b3fc-2c963f66afa6",
                "registration_number": "3066014L",
                "lot_number": "string",
                "metrics": {
                    "weight": [],
                    "volume": {"edited": False},
                    "density": {"edited": False},
                },
                "npk": "string",
                "warranty": "string",
                "n": 0,
                "p": 0,
                "k": 0,
            },
            "cautions": {"en": [], "fr": []},
            "instructions": {"en": [], "fr": []},
            "guaranteed_analysis": {
                "title": {"en": "string", "fr": "string"},
                "is_minimal": False,
                "en": [],
                "fr": [],
            },
        }

        # Convert dict to InspectionUpdate model for tests that require validation
        self.inspection_update = InspectionUpdate.model_validate(self.update_data)

    async def test_missing_user_id_raises_error(self):
        self.user.id = None
        with self.assertRaises(MissingUserAttributeError):
            await update_inspection(
                self.cp, self.user, self.inspection_id, self.inspection_update
            )

    async def test_missing_inspection_id_raises_error(self):
        with self.assertRaises(ValueError):
            await update_inspection(self.cp, self.user, None, self.inspection_update)

    async def test_missing_inspection_update_data_raises_error(self):
        with self.assertRaises(ValueError):
            await update_inspection(self.cp, self.user, self.inspection_id, None)

    async def test_invalid_inspection_id_format(self):
        invalid_id = "not-a-uuid"
        with self.assertRaises(ValueError):
            await update_inspection(
                self.cp, self.user, invalid_id, self.inspection_update
            )

    @patch("app.controllers.inspections.db_update_inspection")
    async def test_valid_inspection_update(self, mock_db_update_inspection):
        conn_mock = MagicMock()
        cursor_mock = MagicMock()
        conn_mock.cursor.return_value.__enter__.return_value = cursor_mock
        self.cp.connection.return_value.__enter__.return_value = conn_mock

        # Mock the response to simulate a successful inspection update
        updated_inspection = {
            **self.update_data,
            "inspection_id": str(self.inspection_id),
        }
        updated_inspection = Inspection.model_validate(updated_inspection)
        mock_db_update_inspection.return_value = updated_inspection

        inspection = await update_inspection(
            self.cp, self.user, self.inspection_id, self.inspection_update
        )

        mock_db_update_inspection.assert_called_once_with(
            cursor_mock,
            self.inspection_id,
            self.user.id,
            self.inspection_update.model_dump(mode="json"),
        )
        self.assertEqual(inspection.inspection_comment, "string")
        self.assertFalse(inspection.verified)
        self.assertEqual(inspection.product.registration_number, "3066014L")

    @patch("app.controllers.inspections.db_update_inspection")
    async def test_inspection_not_found_raises_error(self, mock_db_update_inspection):
        conn_mock = MagicMock()
        cursor_mock = MagicMock()
        conn_mock.cursor.return_value.__enter__.return_value = cursor_mock
        self.cp.connection.return_value.__enter__.return_value = conn_mock

        mock_db_update_inspection.side_effect = DBInspectionNotFoundError()

        with self.assertRaises(InspectionNotFoundError):
            await update_inspection(
                self.cp, self.user, self.inspection_id, self.inspection_update
            )
>>>>>>> ea69fb3c
<|MERGE_RESOLUTION|>--- conflicted
+++ resolved
@@ -16,11 +16,7 @@
     update_inspection,
 )
 from app.exceptions import InspectionNotFoundError, MissingUserAttributeError
-<<<<<<< HEAD
-from app.models.inspections import DeletedInspection, Inspection
-=======
-from app.models.inspections import Inspection, InspectionUpdate
->>>>>>> ea69fb3c
+from app.models.inspections import DeletedInspection, Inspection, InspectionUpdate
 from app.models.label_data import LabelData
 from app.models.users import User
 
@@ -280,84 +276,6 @@
         self.assertIsInstance(inspection, Inspection)
         self.assertEqual(inspection.inspection_id, inspection_id)
 
-<<<<<<< HEAD
-
-class TestDeleteFunction(unittest.IsolatedAsyncioTestCase):
-    async def test_missing_user_id_raises_error(self):
-        cp = MagicMock()
-        user = User(id=None)
-        inspection_id = uuid.uuid4()
-        connection_string = "fake_conn_str"
-
-        with self.assertRaises(MissingUserAttributeError):
-            await delete_inspection(cp, user, inspection_id, connection_string)
-
-    async def test_missing_inspection_id_raises_error(self):
-        cp = MagicMock()
-        user = User(id=uuid.uuid4())
-        connection_string = "fake_conn_str"
-
-        with self.assertRaises(ValueError):
-            await delete_inspection(cp, user, None, connection_string)
-
-    async def test_missing_connection_string_raises_error(self):
-        cp = MagicMock()
-        user = User(id=uuid.uuid4())
-        inspection_id = uuid.uuid4()
-
-        with self.assertRaises(ValueError):
-            await delete_inspection(cp, user, inspection_id, None)
-
-    async def test_invalid_inspection_id_format(self):
-        cp = MagicMock()
-        user = User(id=uuid.uuid4())
-        invalid_id = "not-a-uuid"
-        connection_string = "fake_conn_str"
-
-        with self.assertRaises(ValueError):
-            await delete_inspection(cp, user, invalid_id, connection_string)
-
-    @patch("app.controllers.inspections.db_delete_inspection")
-    @patch("app.controllers.inspections.ContainerClient")
-    async def test_delete_inspection_success(
-        self, mock_container_client, mock_db_delete_inspection
-    ):
-        cp = MagicMock()
-        conn_mock = MagicMock()
-        cursor_mock = MagicMock()
-        conn_mock.cursor.return_value.__enter__.return_value = cursor_mock
-        cp.connection.return_value.__enter__.return_value = conn_mock
-
-        user = User(id=uuid.uuid4())
-        inspection_id = uuid.uuid4()
-        connection_string = "fake_conn_str"
-
-        mock_deleted_inspection_data = {
-            "id": inspection_id,
-            "deleted": True,
-        }
-        mock_db_delete_inspection.return_value = DeletedInspection(
-            **mock_deleted_inspection_data
-        )
-
-        container_client_instance = (
-            mock_container_client.from_connection_string.return_value
-        )
-
-        deleted_inspection = await delete_inspection(
-            cp, user, inspection_id, connection_string
-        )
-
-        mock_container_client.from_connection_string.assert_called_once_with(
-            connection_string, container_name=f"user-{user.id}"
-        )
-        mock_db_delete_inspection.assert_called_once_with(
-            cursor_mock, inspection_id, user.id, container_client_instance
-        )
-        self.assertIsInstance(deleted_inspection, DeletedInspection)
-        self.assertEqual(deleted_inspection.id, inspection_id)
-        self.assertTrue(deleted_inspection.deleted)
-=======
     async def test_missing_label_data_raises_error(self):
         cp = MagicMock()
         label_images = [b"image_data"]
@@ -481,4 +399,80 @@
             await update_inspection(
                 self.cp, self.user, self.inspection_id, self.inspection_update
             )
->>>>>>> ea69fb3c
+
+
+class TestDeleteFunction(unittest.IsolatedAsyncioTestCase):
+    async def test_missing_user_id_raises_error(self):
+        cp = MagicMock()
+        user = User(id=None)
+        inspection_id = uuid.uuid4()
+        connection_string = "fake_conn_str"
+
+        with self.assertRaises(MissingUserAttributeError):
+            await delete_inspection(cp, user, inspection_id, connection_string)
+
+    async def test_missing_inspection_id_raises_error(self):
+        cp = MagicMock()
+        user = User(id=uuid.uuid4())
+        connection_string = "fake_conn_str"
+
+        with self.assertRaises(ValueError):
+            await delete_inspection(cp, user, None, connection_string)
+
+    async def test_missing_connection_string_raises_error(self):
+        cp = MagicMock()
+        user = User(id=uuid.uuid4())
+        inspection_id = uuid.uuid4()
+
+        with self.assertRaises(ValueError):
+            await delete_inspection(cp, user, inspection_id, None)
+
+    async def test_invalid_inspection_id_format(self):
+        cp = MagicMock()
+        user = User(id=uuid.uuid4())
+        invalid_id = "not-a-uuid"
+        connection_string = "fake_conn_str"
+
+        with self.assertRaises(ValueError):
+            await delete_inspection(cp, user, invalid_id, connection_string)
+
+    @patch("app.controllers.inspections.db_delete_inspection")
+    @patch("app.controllers.inspections.ContainerClient")
+    async def test_delete_inspection_success(
+        self, mock_container_client, mock_db_delete_inspection
+    ):
+        cp = MagicMock()
+        conn_mock = MagicMock()
+        cursor_mock = MagicMock()
+        conn_mock.cursor.return_value.__enter__.return_value = cursor_mock
+        cp.connection.return_value.__enter__.return_value = conn_mock
+
+        user = User(id=uuid.uuid4())
+        inspection_id = uuid.uuid4()
+        connection_string = "fake_conn_str"
+
+        mock_deleted_inspection_data = {
+            "id": inspection_id,
+            "deleted": True,
+        }
+        mock_db_delete_inspection.return_value = DeletedInspection(
+            **mock_deleted_inspection_data
+        )
+
+        container_client_instance = (
+            mock_container_client.from_connection_string.return_value
+        )
+
+        deleted_inspection = await delete_inspection(
+            cp, user, inspection_id, connection_string
+        )
+
+        mock_container_client.from_connection_string.assert_called_once_with(
+            connection_string, container_name=f"user-{user.id}"
+        )
+        mock_db_delete_inspection.assert_called_once_with(
+            cursor_mock, inspection_id, user.id, container_client_instance
+        )
+        self.assertIsInstance(deleted_inspection, DeletedInspection)
+        self.assertEqual(deleted_inspection.id, inspection_id)
+        self.assertTrue(deleted_inspection.deleted)