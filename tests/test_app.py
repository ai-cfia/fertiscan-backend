--- conflicted
+++ resolved
@@ -16,10 +16,9 @@
             'Authorization': 'Basic ' + 'user1:password1'
         }
 
-<<<<<<< HEAD
-    def test_ping(self):
-        response = test_client.get('/ping', headers=self.headers)
-        self.assertEqual(response.status_code, 200, response.json)
+    def test_health(self):
+        response = test_client.get('/health', headers=self.headers)
+        self.assertEqual(response.status_code, 200)
 
     def test_conn(self):
         # Create a real database connection
@@ -30,11 +29,6 @@
             conn.close()
         except Exception as e:
             self.fail(f"Database connection failed: {e}")
-=======
-    def test_health(self):
-        response = test_client.get('/health', headers=self.headers)
-        self.assertEqual(response.status_code, 200)
->>>>>>> eb7a3c40
 
     def test_create_form(self):
         response = test_client.post('/forms', headers=self.headers)
