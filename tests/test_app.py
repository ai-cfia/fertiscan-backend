--- conflicted
+++ resolved
@@ -264,7 +264,7 @@
             "manufacturer": {},
             "product": {
                 "name": "string",
-                "label_id": uuid.uuid4(),
+                "label_id": str(uuid.uuid4()),
                 "registration_number": "2224256A",
                 "lot_number": "string",
                 "metrics": {
@@ -384,7 +384,6 @@
         )
         self.assertEqual(response.status_code, 401)
 
-<<<<<<< HEAD
     @patch("app.main.delete_inspection")
     def test_delete_inspection(self, mock_delete_inspection):
         mock_deleted_inspection = DeletedInspection(id=uuid.uuid4())
@@ -403,67 +402,24 @@
         del app.dependency_overrides[fetch_user]
         response = self.client.delete(f"/inspections/{uuid.uuid4()}")
         self.assertEqual(response.status_code, 401)
-=======
-
-class TestAPIUpdateInspection(unittest.TestCase):
-    def setUp(self) -> None:
-        self.client = TestClient(app)
-
-        self.test_user = User(username="test_user", id=uuid.uuid4())
-
-        app.dependency_overrides.clear()
-        app.dependency_overrides[get_connection_pool] = lambda: Mock()
-        app.dependency_overrides[fetch_user] = lambda: self.test_user
-
-        self.update_data = {
-            "inspection_comment": "string",
-            "verified": False,
-            "company": {},
-            "manufacturer": {},
-            "product": {
-                "name": "string",
-                "label_id": "3fa85f64-5717-4562-b3fc-2c963f66afa6",
-                "registration_number": "2536456V",
-                "lot_number": "string",
-                "metrics": {
-                    "weight": [],
-                    "volume": {"edited": False},
-                    "density": {"edited": False},
-                },
-                "npk": "string",
-                "warranty": "string",
-                "n": 0,
-                "p": 0,
-                "k": 0,
-            },
-            "cautions": {"en": [], "fr": []},
-            "instructions": {"en": [], "fr": []},
-            "guaranteed_analysis": {
-                "title": {"en": "string", "fr": "string"},
-                "is_minimal": False,
-                "en": [],
-                "fr": [],
-            },
-        }
-
-        return_data = self.update_data.copy()
-        return_data["inspection_id"] = uuid.uuid4()
-        self.return_inspection = Inspection.model_validate(return_data)
 
     @patch("app.main.update_inspection")
     def test_update_inspection(self, mock_update_inspection):
-        mock_update_inspection.return_value = self.return_inspection
+        return_data = self.sample_inspection_dict.copy()
+        return_data["inspection_id"] = uuid.uuid4()
+        return_inspection = Inspection.model_validate(return_data)
+        mock_update_inspection.return_value = return_inspection
         inspection_id = uuid.uuid4()
 
         response = self.client.put(
-            f"/inspections/{inspection_id}", json=self.update_data
+            f"/inspections/{inspection_id}", json=self.sample_inspection_dict
         )
         self.assertEqual(response.status_code, 200)
 
         inspection_response = Inspection.model_validate(response.json())
         self.assertEqual(inspection_response.inspection_comment, "string")
         self.assertEqual(inspection_response.verified, False)
-        self.assertEqual(inspection_response.product.registration_number, "2536456V")
+        self.assertEqual(inspection_response.product.registration_number, "2224256A")
 
     @patch("app.main.update_inspection")
     def test_update_inspection_not_found(self, mock_update_inspection):
@@ -471,7 +427,7 @@
         inspection_id = uuid.uuid4()
 
         response = self.client.put(
-            f"/inspections/{inspection_id}", json=self.update_data
+            f"/inspections/{inspection_id}", json=self.sample_inspection_dict
         )
         self.assertEqual(response.status_code, 404)
 
@@ -480,7 +436,7 @@
         inspection_id = uuid.uuid4()
 
         response = self.client.put(
-            f"/inspections/{inspection_id}", json=self.update_data
+            f"/inspections/{inspection_id}", json=self.sample_inspection_dict
         )
         self.assertEqual(response.status_code, 401)
 
@@ -491,4 +447,91 @@
             f"/inspections/{inspection_id}", json={"verified": True}
         )
         self.assertEqual(response.status_code, 422)
->>>>>>> ea69fb3c
+
+
+# class TestAPIUpdateInspection(unittest.TestCase):
+#     def setUp(self) -> None:
+#         self.client = TestClient(app)
+
+#         self.test_user = User(username="test_user", id=uuid.uuid4())
+
+#         app.dependency_overrides.clear()
+#         app.dependency_overrides[get_connection_pool] = lambda: Mock()
+#         app.dependency_overrides[fetch_user] = lambda: self.test_user
+
+#         self.update_data = {
+#             "inspection_comment": "string",
+#             "verified": False,
+#             "company": {},
+#             "manufacturer": {},
+#             "product": {
+#                 "name": "string",
+#                 "label_id": "3fa85f64-5717-4562-b3fc-2c963f66afa6",
+#                 "registration_number": "2536456V",
+#                 "lot_number": "string",
+#                 "metrics": {
+#                     "weight": [],
+#                     "volume": {"edited": False},
+#                     "density": {"edited": False},
+#                 },
+#                 "npk": "string",
+#                 "warranty": "string",
+#                 "n": 0,
+#                 "p": 0,
+#                 "k": 0,
+#             },
+#             "cautions": {"en": [], "fr": []},
+#             "instructions": {"en": [], "fr": []},
+#             "guaranteed_analysis": {
+#                 "title": {"en": "string", "fr": "string"},
+#                 "is_minimal": False,
+#                 "en": [],
+#                 "fr": [],
+#             },
+#         }
+
+#         return_data = self.update_data.copy()
+#         return_data["inspection_id"] = uuid.uuid4()
+#         self.return_inspection = Inspection.model_validate(return_data)
+
+#     @patch("app.main.update_inspection")
+#     def test_update_inspection(self, mock_update_inspection):
+#         mock_update_inspection.return_value = self.return_inspection
+#         inspection_id = uuid.uuid4()
+
+#         response = self.client.put(
+#             f"/inspections/{inspection_id}", json=self.update_data
+#         )
+#         self.assertEqual(response.status_code, 200)
+
+#         inspection_response = Inspection.model_validate(response.json())
+#         self.assertEqual(inspection_response.inspection_comment, "string")
+#         self.assertEqual(inspection_response.verified, False)
+#         self.assertEqual(inspection_response.product.registration_number, "2536456V")
+
+#     @patch("app.main.update_inspection")
+#     def test_update_inspection_not_found(self, mock_update_inspection):
+#         mock_update_inspection.side_effect = InspectionNotFoundError()
+#         inspection_id = uuid.uuid4()
+
+#         response = self.client.put(
+#             f"/inspections/{inspection_id}", json=self.update_data
+#         )
+#         self.assertEqual(response.status_code, 404)
+
+#     def test_update_inspection_unauthenticated(self):
+#         del app.dependency_overrides[fetch_user]
+#         inspection_id = uuid.uuid4()
+
+#         response = self.client.put(
+#             f"/inspections/{inspection_id}", json=self.update_data
+#         )
+#         self.assertEqual(response.status_code, 401)
+
+#     def test_update_inspection_invalid_data(self):
+#         inspection_id = uuid.uuid4()
+
+#         response = self.client.put(
+#             f"/inspections/{inspection_id}", json={"verified": True}
+#         )
+#         self.assertEqual(response.status_code, 422)