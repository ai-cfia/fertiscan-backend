import base64
import json
import unittest
import uuid
from datetime import datetime
from io import BytesIO
from unittest.mock import Mock, patch

from fastapi.testclient import TestClient
from pipeline import FertilizerInspection

from app.dependencies import (
    authenticate_user,
    fetch_user,
    get_connection_pool,
    get_gpt,
    get_ocr,
    get_settings,
)
from app.exceptions import InspectionNotFoundError, UserConflictError, UserNotFoundError
from app.models.inspections import DeletedInspection, InspectionData, InspectionResponse
from app.models.label_data import LabelData
from app.models.users import User
from tests import app


class TestAPIMonitoring(unittest.TestCase):
    def setUp(self) -> None:
        self.client = TestClient(app)

    def test_health_check(self):
        response = self.client.get("/health")
        assert response.status_code == 200
        assert response.json() == {"status": "ok"}


class TestAPIPipeline(unittest.TestCase):
    def setUp(self) -> None:
        self.client = TestClient(app)

        def override_service_dep():
            return Mock()

        app.dependency_overrides.clear()
        app.dependency_overrides[get_ocr] = override_service_dep
        app.dependency_overrides[get_gpt] = override_service_dep

    @patch("app.routes.extract_data")
    def test_analyze_document(self, mock_extract_data):
        mock_inspection_data = {
            "company_name": "Test Company",
            "fertiliser_name": "Mock Fertilizer",
<<<<<<< HEAD
            "registration_number": [{
                "identifier": "REG123",
                "type": "fertilizer_product",
            }],
=======
            "registration_number": [
                {
                    "identifier": "REG123",
                    "type": "fertilizer_product",
                }
            ],
>>>>>>> 89065c55
        }
        mock_inspection = FertilizerInspection.model_validate(mock_inspection_data)
        mock_extract_data.return_value = mock_inspection

        file_content_1 = b"Sample content 1"
        file_content_2 = b"Sample content 2"

        files = [
            ("files", ("file1.txt", file_content_1, "text/plain")),
            ("files", ("file2.txt", file_content_2, "text/plain")),
        ]

        response = self.client.post("/analyze", files=files)
        self.assertEqual(response.status_code, 200, response.json())

        response_data = response.json()
        validated_inspection = LabelData.model_validate(response_data)
        # self.assertEqual(
        #     validated_inspection.company_name, mock_inspection.company_name
        # )
        self.assertEqual(
            validated_inspection.fertiliser_name, mock_inspection.fertiliser_name
        )
        self.assertEqual(
            validated_inspection.registration_number,
            mock_inspection.registration_number,
        )

    @patch("app.routes.extract_data")
    def test_analyze_empty_file(self, mock_extract_data):
        """Test analyze_document with an empty file that triggers ResponseValidationError"""
        mock_extract_data.return_value = None
        files = [("files", ("empty.txt", b"", "text/plain"))]
        response = self.client.post("/analyze", files=files)
        self.assertEqual(response.status_code, 422)

    @patch("app.routes.extract_data")
    def test_analyze_file_list_with_empty_files(self, mock_extract_data):
        """Test analyze_document with a file list containing empty files"""
        mock_inspection_data = {
            "company_name": "Test Company",
            "fertiliser_name": "Mock Fertilizer",
<<<<<<< HEAD
            "registration_number": [{
                "identifier": "REG123",
                "type": "fertilizer_product",
            }],
=======
            "registration_number": [
                {
                    "identifier": "REG123",
                    "type": "fertilizer_product",
                }
            ],
>>>>>>> 89065c55
        }
        mock_inspection = FertilizerInspection.model_validate(mock_inspection_data)
        mock_extract_data.return_value = mock_inspection
        files = [
            ("files", ("file1.txt", b"Sample content", "text/plain")),
            ("files", ("empty.txt", b"", "text/plain")),
        ]
        response = self.client.post("/analyze", files=files)
        self.assertEqual(response.status_code, 422)

    @patch("app.routes.extract_data")
    def test_analyze_empty_file_list(self, mock_extract_data):
        """Test analyze_document with an empty file list"""
        mock_extract_data.return_value = None
        files = []
        response = self.client.post("/analyze", files=files)
        self.assertEqual(response.status_code, 422)


class TestAPIUsers(unittest.TestCase):
    def credentials(self, username, password):
        credentials = f"{username}:{password}"
        return base64.b64encode(credentials.encode("utf-8")).decode("utf-8")

    def setUp(self) -> None:
        self.client = TestClient(app)

        def override_dep():
            return Mock()

        self.test_user = User(username="test_user", id=uuid.uuid4())

        app.dependency_overrides.clear()
        app.dependency_overrides[get_connection_pool] = override_dep
        app.dependency_overrides[authenticate_user] = override_dep
        app.dependency_overrides[get_settings] = override_dep
        app.dependency_overrides[fetch_user] = lambda: self.test_user

    @patch("app.routes.sign_up")
    def test_signup(self, mock_sign_up):
        mock_sign_up.return_value = self.test_user
        response = self.client.post("/signup", json={"username": "test_user"})
        self.assertEqual(response.status_code, 201)
        User.model_validate(response.json())

    @patch("app.routes.sign_up")
    def test_signup_existing_user(self, mock_sign_up):
        mock_sign_up.side_effect = UserConflictError()
        response = self.client.post("/signup", json={"username": "test_user"})
        self.assertEqual(response.status_code, 409)

    @patch("app.routes.sign_up")
    def test_signup_bad_authentication(self, _):
        del app.dependency_overrides[authenticate_user]
        # Test with no authentication
        response = self.client.post("/signup")
        self.assertEqual(response.status_code, 401)
        # Test with empty username
        empty_username = ""
        response = self.client.post(
            "/signup",
            headers={
                "Authorization": f'Basic {self.credentials(empty_username, "password")}',
            },
        )
        self.assertEqual(response.status_code, 400)

    @patch("app.routes.sign_up")
    def test_signup_authentication_success(self, mock_sign_up):
        del app.dependency_overrides[authenticate_user]
        mock_sign_up.return_value = self.test_user
        response = self.client.post(
            "/signup",
            headers={
                "Authorization": f'Basic {self.credentials("test_user", "password")}',
            },
        )
        self.assertEqual(response.status_code, 201)

    def test_sign_in(self):
        response = self.client.post("/login")
        self.assertEqual(response.status_code, 200)
        user = User.model_validate(response.json())
        self.assertEqual(user, self.test_user)

    @patch("app.dependencies.sign_in")
    def test_sign_in_user_not_found(self, mock_sign_in):
        del app.dependency_overrides[fetch_user]
        mock_sign_in.side_effect = UserNotFoundError()
        response = self.client.post("/login")
        # if the user is not found, the response should be NOT AUTHORIZED
        self.assertEqual(response.status_code, 401)

    def test_sign_in_bad_authentication(self):
        del app.dependency_overrides[authenticate_user]
        del app.dependency_overrides[fetch_user]
        # Test with no authentication
        response = self.client.post("/login")
        self.assertEqual(response.status_code, 401)
        # Test with empty username
        empty_username = ""
        response = self.client.post(
            "/login",
            headers={
                "Authorization": f"Basic {self.credentials(empty_username, 'password')}",
            },
        )
        self.assertEqual(response.status_code, 400)

    @patch("app.dependencies.sign_in")
    def test_sign_in_authentication_success(self, mock_sign_in):
        del app.dependency_overrides[authenticate_user]
        del app.dependency_overrides[fetch_user]
        mock_sign_in.return_value = self.test_user
        response = self.client.post("/login")
        response = self.client.post(
            "/login",
            headers={
                "Authorization": f"Basic {self.credentials('test_user', 'password')}",
            },
        )
        self.assertEqual(response.status_code, 200)


class TestAPIInspections(unittest.TestCase):
    def setUp(self) -> None:
        self.client = TestClient(app)

        self.test_user = User(username="test_user", id=uuid.uuid4())

        app.dependency_overrides.clear()
        app.dependency_overrides[get_connection_pool] = lambda: Mock()
        app.dependency_overrides[fetch_user] = lambda: self.test_user

        self.mock_inspection_data = [
            InspectionData(
                id=uuid.uuid4(),
                upload_date=datetime(2023, 1, 1),
                updated_at=datetime(2023, 1, 2),
                sample_id=uuid.uuid4(),
                picture_set_id=uuid.uuid4(),
                label_info_id=uuid.uuid4(),
                product_name="Product A",
                manufacturer_info_id=uuid.uuid4(),
                company_info_id=uuid.uuid4(),
                company_name="Company A",
            ),
            InspectionData(
                id=uuid.uuid4(),
                upload_date=datetime(2023, 1, 3),
                updated_at=datetime(2023, 1, 4),
                sample_id=uuid.uuid4(),
                picture_set_id=uuid.uuid4(),
                label_info_id=uuid.uuid4(),
                product_name="Product B",
                manufacturer_info_id=uuid.uuid4(),
                company_info_id=uuid.uuid4(),
                company_name="Company B",
            ),
        ]

        inspection_id = uuid.uuid4()
        self.sample_inspection_dict = {
            "inspection_id": str(inspection_id),
            "inspection_comment": "string",
            "verified": False,
            "company": {},
            "manufacturer": {},
            "product": {
                "name": "string",
                "label_id": str(uuid.uuid4()),
                "registration_numbers": [
                    {
                        "registration_number": "2224256A",
                        "is_an_ingredient": False,
                    }
                ],
                "lot_number": "string",
                "metrics": {
                    "weight": [],
                    "volume": {"edited": False},
                    "density": {"edited": False},
                },
                "npk": "string",
                "warranty": "string",
                "n": 0,
                "p": 0,
                "k": 0,
            },
            "cautions": {"en": [], "fr": []},
            "instructions": {"en": [], "fr": []},
            "guaranteed_analysis": {
                "title": {"en": "string", "fr": "string"},
                "is_minimal": False,
                "en": [],
                "fr": [],
            },
            "ingredients": {"en": [], "fr": []},
        }
        self.mock_inspection = InspectionResponse.model_validate(
            self.sample_inspection_dict
        )

        self.sample_label_data = {
            "organizations": [
                {
                "name": "GreenGrow Inc.",
                "address": "123 Green Road, Farmville, State, 12345",
                "website": "https://www.greengrow.com",
                "phone_number": "123-456-7890"
                },
                {
                "name": "AgriSupply Co.",
                "address": "456 Supply Lane, AgriTown, State, 67890",
                "website": "https://www.agrisupply.com",
                "phone_number": "987-654-3210"
                }
            ],
            "fertiliser_name": "GreenGrow Fertilizer 20-20-20",
            "registration_number": [
                {
                "identifier": "2018007A",
                "type": "fertilizer_product"
                }
            ],
            "lot_number": "LOT20240901",
            "weight": [
                {
                "value": 50,
                "unit": "kg"
                }
            ],
            "density": {
                "value": 1.5,
                "unit": "g/cm³"
            },
            "volume": {
                "value": 33.3,
                "unit": "L"
            },
            "npk": "20-20-20",
            "guaranteed_analysis_en": {
                "title": "Guaranteed Analysis",
                "nutrients": [
                ]
            },
            "guaranteed_analysis_fr": {
                "title": "Analyse Garantie",
                "nutrients": [
                ]
            },
<<<<<<< HEAD
            "ingredients_en":[],
            "ingredients_fr":[],
            "cautions_en": [],
            "cautions_fr": [],
            "instructions_en": [],
            "instructions_fr": []
=======
            "company_name": "string",
            "manufacturer_website": "string",
            "registration_number": [
                {
                    "identifier": "2224256A",
                    "type": "fertilizer_product",
                }
            ],
            "fertiliser_name": "string",
            "company_address": "string",
            "lot_number": "string",
            "weight": [],
            "manufacturer_name": "string",
            "company_website": "string",
            "volume": {"value": 0, "unit": "string"},
            "company_phone_number": "string",
>>>>>>> 89065c55
        }
        self.label_data_json = json.dumps(self.sample_label_data)

        self.files = [
            ("files", ("image1.png", BytesIO(b"fake_image_data_1"), "image/png")),
            ("files", ("image2.png", BytesIO(b"fake_image_data_2"), "image/png")),
        ]

    @patch("app.routes.read_all_inspections")
    def test_get_inspections(self, mock_read_all_inspections):
        mock_read_all_inspections.return_value = self.mock_inspection_data
        response = self.client.get("/inspections")
        self.assertEqual(response.status_code, 200)
        [InspectionData.model_validate(data) for data in response.json()]

    def test_get_inspections_unauthenticated(self):
        del app.dependency_overrides[fetch_user]
        response = self.client.get("/inspections")
        self.assertEqual(response.status_code, 401)

    @patch("app.routes.read_inspection")
    def test_get_inspection(self, mock_read_inspection):
        mock_read_inspection.return_value = self.mock_inspection
        response = self.client.get(f"/inspections/{uuid.uuid4()}")
        self.assertEqual(response.status_code, 200)
        InspectionResponse.model_validate(response.json())

    @patch("app.routes.read_inspection")
    def test_get_inspection_not_found(self, mock_read_inspection):
        mock_read_inspection.side_effect = InspectionNotFoundError()
        response = self.client.get(f"/inspections/{uuid.uuid4()}")
        self.assertEqual(response.status_code, 404)

    def test_get_inspection_unauthenticated(self):
        del app.dependency_overrides[fetch_user]
        response = self.client.get(f"/inspections/{uuid.uuid4()}")
        self.assertEqual(response.status_code, 401)

    @patch("app.routes.create_inspection")
    def test_create_inspection(self, mock_create_inspection):
        mock_create_inspection.return_value = self.mock_inspection
        response = self.client.post(
            "/inspections",
            data={"label_data": self.label_data_json},
            files=self.files,
        )
        self.assertEqual(response.status_code, 200)
        InspectionResponse.model_validate(response.json())

    @patch("app.routes.create_inspection")
    def test_create_inspection_empty_files(self, mock_create_inspection):
        response = self.client.post("/inspections")
        self.assertEqual(response.status_code, 422)

    def test_create_inspection_unauthenticated(self):
        del app.dependency_overrides[fetch_user]
        response = self.client.post(
            "/inspections",
            data={"label_data": self.label_data_json},
            files=self.files,
        )
        self.assertEqual(response.status_code, 401)

    @patch("app.routes.delete_inspection")
    def test_delete_inspection(self, mock_delete_inspection):
        mock_deleted_inspection = DeletedInspection(id=uuid.uuid4())
        mock_delete_inspection.return_value = mock_deleted_inspection
        response = self.client.delete(f"/inspections/{mock_deleted_inspection.id}")
        self.assertEqual(response.status_code, 200)
        DeletedInspection.model_validate(response.json())

    @patch("app.routes.delete_inspection")
    def test_delete_inspection_not_found(self, mock_delete_inspection):
        mock_delete_inspection.side_effect = InspectionNotFoundError()
        response = self.client.delete(f"/inspections/{uuid.uuid4()}")
        self.assertEqual(response.status_code, 404)

    def test_delete_inspection_unauthenticated(self):
        del app.dependency_overrides[fetch_user]
        response = self.client.delete(f"/inspections/{uuid.uuid4()}")
        self.assertEqual(response.status_code, 401)

    @patch("app.routes.update_inspection")
    def test_update_inspection(self, mock_update_inspection):
        return_data = self.sample_inspection_dict.copy()
        return_data["inspection_id"] = uuid.uuid4()
        return_inspection = InspectionResponse.model_validate(return_data)
        mock_update_inspection.return_value = return_inspection
        inspection_id = uuid.uuid4()

        response = self.client.put(
            f"/inspections/{inspection_id}", json=self.sample_inspection_dict
        )
        self.assertEqual(response.status_code, 200)

        inspection_response = InspectionResponse.model_validate(response.json())
        self.assertEqual(inspection_response.inspection_comment, "string")
        self.assertEqual(inspection_response.verified, False)
        self.assertEqual(
            inspection_response.product.registration_numbers[0].registration_number,
            "2224256A",
        )

    @patch("app.routes.update_inspection")
    def test_update_inspection_not_found(self, mock_update_inspection):
        mock_update_inspection.side_effect = InspectionNotFoundError()
        inspection_id = uuid.uuid4()

        response = self.client.put(
            f"/inspections/{inspection_id}", json=self.sample_inspection_dict
        )
        self.assertEqual(response.status_code, 404)

    def test_update_inspection_unauthenticated(self):
        del app.dependency_overrides[fetch_user]
        inspection_id = uuid.uuid4()

        response = self.client.put(
            f"/inspections/{inspection_id}", json=self.sample_inspection_dict
        )
        self.assertEqual(response.status_code, 401)

    def test_update_inspection_invalid_data(self):
        inspection_id = uuid.uuid4()

        response = self.client.put(
            f"/inspections/{inspection_id}", json={"verified": True}
        )
        self.assertEqual(response.status_code, 422)<|MERGE_RESOLUTION|>--- conflicted
+++ resolved
@@ -50,19 +50,12 @@
         mock_inspection_data = {
             "company_name": "Test Company",
             "fertiliser_name": "Mock Fertilizer",
-<<<<<<< HEAD
-            "registration_number": [{
-                "identifier": "REG123",
-                "type": "fertilizer_product",
-            }],
-=======
             "registration_number": [
                 {
                     "identifier": "REG123",
                     "type": "fertilizer_product",
                 }
             ],
->>>>>>> 89065c55
         }
         mock_inspection = FertilizerInspection.model_validate(mock_inspection_data)
         mock_extract_data.return_value = mock_inspection
@@ -105,19 +98,12 @@
         mock_inspection_data = {
             "company_name": "Test Company",
             "fertiliser_name": "Mock Fertilizer",
-<<<<<<< HEAD
-            "registration_number": [{
-                "identifier": "REG123",
-                "type": "fertilizer_product",
-            }],
-=======
             "registration_number": [
                 {
                     "identifier": "REG123",
                     "type": "fertilizer_product",
                 }
             ],
->>>>>>> 89065c55
         }
         mock_inspection = FertilizerInspection.model_validate(mock_inspection_data)
         mock_extract_data.return_value = mock_inspection
@@ -369,31 +355,12 @@
                 "nutrients": [
                 ]
             },
-<<<<<<< HEAD
             "ingredients_en":[],
             "ingredients_fr":[],
             "cautions_en": [],
             "cautions_fr": [],
             "instructions_en": [],
             "instructions_fr": []
-=======
-            "company_name": "string",
-            "manufacturer_website": "string",
-            "registration_number": [
-                {
-                    "identifier": "2224256A",
-                    "type": "fertilizer_product",
-                }
-            ],
-            "fertiliser_name": "string",
-            "company_address": "string",
-            "lot_number": "string",
-            "weight": [],
-            "manufacturer_name": "string",
-            "company_website": "string",
-            "volume": {"value": 0, "unit": "string"},
-            "company_phone_number": "string",
->>>>>>> 89065c55
         }
         self.label_data_json = json.dumps(self.sample_label_data)
 
