import os
import uuid
import unittest
import datastore

from io import BytesIO
from app import app
from unittest.mock import patch, MagicMock

test_client = app.test_client()

class APITestCase(unittest.TestCase):
    def setUp(self):
        app.testing = True
        self.headers = {
            'Content-Type': 'application/json',
            'Authorization': 'Basic ' + 'user1:password1'
        }

    def test_health(self):
        response = test_client.get('/health', headers=self.headers)
        self.assertEqual(response.status_code, 200)

<<<<<<< HEAD
    def test_conn(self):
        # Create a real database connection
        FERTISCAN_SCHEMA = os.getenv("FERTISCAN_SCHEMA", "fertiscan_0.0.10")
        FERTISCAN_DB_URL = os.getenv("FERTISCAN_DB_URL")
        try:
            conn = datastore.db.connect_db(conn_str=FERTISCAN_DB_URL, schema=FERTISCAN_SCHEMA)
            conn.close()
        except Exception as e:
            self.fail(f"Database connection failed: {e}")

    def test_missing_username(self):
        response = test_client.post('/login', headers=self.headers)
        self.assertEqual(response.status_code, 400, response.json)

    
    def test_unknow_username(self):
        username = str(uuid.uuid4())
        response = test_client.post('/login', data={'username': username, 'password': 'password1'})
        self.assertEqual(response.status_code, 401, response.json)
=======
    def test_create_inspection(self):
        response = test_client.post('/inspections', headers=self.headers)
        self.assertEqual(response.status_code, 201)
        self.assertIn('inspection_id', response.json)

    def test_update_inspection(self):
        inspection_id = "some_inspection_id"
        response = test_client.put(f'/inspections/{inspection_id}', headers=self.headers, json={"inspection_data": {"key": "value"}})
        self.assertEqual(response.status_code, 503)  # Service Unavailable

    def test_discard_inspection(self):
        inspection_id = "some_inspection_id"
        response = test_client.delete(f'/inspections/{inspection_id}', headers=self.headers)
        self.assertEqual(response.status_code, 503)  # Service Unavailable

    def test_get_inspection(self):
        inspection_id = "some_inspection_id"
        response = test_client.get(f'/inspections/{inspection_id}', headers=self.headers)
        self.assertEqual(response.status_code, 503)  # Service Unavailable
>>>>>>> 168b2943

    def test_analyze_document_no_files(self):
        response = test_client.post('/analyze', headers=self.headers)
        self.assertEqual(response.status_code, 400, response.json)

    def test_analyze_invalid_document(self):
        # Create a sample file to upload
        data = {
            'images': (BytesIO(b"sample image content"), 'test_image.png')
        }
        
        response = test_client.post(
            '/analyze',
            content_type='multipart/inspection-data',
            data=data
        )

        # Document Intelligence throws an error
<<<<<<< HEAD
        self.assertEqual(response.status_code, 500, response.json)
=======
        self.assertEqual(response.status_code, 400)
>>>>>>> 168b2943
        self.assertIn('error', response.json)

    @patch('app.gpt.create_inspection')
    @patch('app.ocr.extract_text')
    def test_analyze_document_gpt_error(self, mock_ocr, mock_gpt):
        mock_ocr.return_value = MagicMock(content="OCR result")
        mock_gpt.side_effect = Exception("GPT error")

        data = {
            'images': (BytesIO(b"sample image content"), 'test_image.png')
        }

        response = test_client.post(
            '/analyze',
            content_type='multipart/form-data',
            data=data
        )

        self.assertEqual(response.status_code, 500, response.json)
        self.assertIn('error', response.json)
    def tearDown(self):
        """Executed after reach test"""
        app.testing = False

if __name__ == '__main__':
    unittest.main()<|MERGE_RESOLUTION|>--- conflicted
+++ resolved
@@ -21,7 +21,6 @@
         response = test_client.get('/health', headers=self.headers)
         self.assertEqual(response.status_code, 200)
 
-<<<<<<< HEAD
     def test_conn(self):
         # Create a real database connection
         FERTISCAN_SCHEMA = os.getenv("FERTISCAN_SCHEMA", "fertiscan_0.0.10")
@@ -41,27 +40,6 @@
         username = str(uuid.uuid4())
         response = test_client.post('/login', data={'username': username, 'password': 'password1'})
         self.assertEqual(response.status_code, 401, response.json)
-=======
-    def test_create_inspection(self):
-        response = test_client.post('/inspections', headers=self.headers)
-        self.assertEqual(response.status_code, 201)
-        self.assertIn('inspection_id', response.json)
-
-    def test_update_inspection(self):
-        inspection_id = "some_inspection_id"
-        response = test_client.put(f'/inspections/{inspection_id}', headers=self.headers, json={"inspection_data": {"key": "value"}})
-        self.assertEqual(response.status_code, 503)  # Service Unavailable
-
-    def test_discard_inspection(self):
-        inspection_id = "some_inspection_id"
-        response = test_client.delete(f'/inspections/{inspection_id}', headers=self.headers)
-        self.assertEqual(response.status_code, 503)  # Service Unavailable
-
-    def test_get_inspection(self):
-        inspection_id = "some_inspection_id"
-        response = test_client.get(f'/inspections/{inspection_id}', headers=self.headers)
-        self.assertEqual(response.status_code, 503)  # Service Unavailable
->>>>>>> 168b2943
 
     def test_analyze_document_no_files(self):
         response = test_client.post('/analyze', headers=self.headers)
@@ -80,11 +58,7 @@
         )
 
         # Document Intelligence throws an error
-<<<<<<< HEAD
         self.assertEqual(response.status_code, 500, response.json)
-=======
-        self.assertEqual(response.status_code, 400)
->>>>>>> 168b2943
         self.assertIn('error', response.json)
 
     @patch('app.gpt.create_inspection')
