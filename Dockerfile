--- conflicted
+++ resolved
@@ -1,8 +1,4 @@
-<<<<<<< HEAD
 FROM python:3.12-slim
-=======
-FROM python:3.11-slim
->>>>>>> 8d9229a9
 
 WORKDIR /app
 
