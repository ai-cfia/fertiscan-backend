import asyncio
import logging
import os
import traceback
from http import HTTPStatus

from azure.core.exceptions import HttpResponseError
from datastore import ContainerClient, get_user, new_user
from datastore.db import connect_db
from datastore.db.queries.user import is_a_user_id
from datastore.fertiscan import register_analysis, update_inspection
from dotenv import load_dotenv
from flasgger import Swagger, swag_from
from flask import Flask, jsonify, request
from flask_cors import CORS
from flask_httpauth import HTTPBasicAuth
from pipeline import GPT, OCR, LabelStorage, analyze
from werkzeug.utils import secure_filename
<<<<<<< HEAD
from flask import Flask, request, jsonify
from flask_cors import cross_origin
from flasgger import Swagger, swag_from
from pipeline import OCR, GPT, LabelStorage, analyze
=======
>>>>>>> 8aef3ce8

# Load environment variables
load_dotenv()

# fertiscan storage config vars
FERTISCAN_SCHEMA = os.getenv("FERTISCAN_SCHEMA", "fertiscan_0.0.8")
FERTISCAN_DB_URL = os.getenv("FERTISCAN_DB_URL")
FERTISCAN_STORAGE_URL = os.getenv("FERTISCAN_STORAGE_URL")

# Set up logging
log_dir = os.path.join(".", "logs")
log_file_path = os.path.join(log_dir, "app.log")

# Create the directory if it doesn't exist
os.makedirs(log_dir, exist_ok=True)

# Set up logging configuration
logging.basicConfig(
    filename=log_file_path,
    level=logging.INFO,
    force=True,
    format="%(asctime)s - %(name)s - %(levelname)s - %(message)s",
)

logger = logging.getLogger(__name__)

# Ensure the directory for uploaded images exists
UPLOAD_FOLDER = os.getenv("UPLOAD_PATH", "uploads")
if not os.path.exists(UPLOAD_FOLDER):
    os.makedirs(UPLOAD_FOLDER)
FRONTEND_URL = os.getenv("FRONTEND_URL")

app = Flask(__name__)
app.config["UPLOAD_FOLDER"] = UPLOAD_FOLDER

# Swagger UI
swagger = Swagger(app, template_file="docs/swagger/template.yaml")
auth = HTTPBasicAuth()

# Configuration for Azure Form Recognizer
API_ENDPOINT = os.getenv("AZURE_API_ENDPOINT")
API_KEY = os.getenv("AZURE_API_KEY")
ocr = OCR(api_endpoint=API_ENDPOINT, api_key=API_KEY)

# Configuration for OpenAI GPT-4
OPENAI_API_ENDPOINT = os.getenv("AZURE_OPENAI_ENDPOINT")
OPENAI_API_KEY = os.getenv("AZURE_OPENAI_KEY")
OPENAI_API_DEPLOYMENT = os.getenv("AZURE_OPENAI_DEPLOYMENT")
gpt = GPT(
    api_endpoint=OPENAI_API_ENDPOINT,
    api_key=OPENAI_API_KEY,
    deployment_id=OPENAI_API_DEPLOYMENT,
)

<<<<<<< HEAD
@app.route('/health', methods=['GET'])
@swag_from('docs/swagger/ping.yaml')
@cross_origin(origins='*')
=======

@app.route("/health", methods=["GET"])
@swag_from("docs/swagger/ping.yaml")
>>>>>>> 8aef3ce8
def ping():
    return jsonify({"message": "Service is alive"}), 200


@app.route("/login", methods=["POST"])
def login():
    username = request.form.get("username")
    password = request.form.get("password")

    return verify_password(username, password)


@app.route("/signup", methods=["POST"])
def signup(): # pragma: no cover
    username = request.form.get("username")
    _ = request.form.get("password")

    try:
        with connect_db(FERTISCAN_DB_URL, FERTISCAN_SCHEMA) as conn:
            with conn.cursor() as cursor:
                user = asyncio.run(new_user(cursor, username, FERTISCAN_STORAGE_URL))
            conn.commit()
        return jsonify({"user_id": user.get_id()}), 201
    except Exception as e:
        logger.error(f"Error occurred: {e}")
        logger.error("Traceback: " + traceback.format_exc())
        return jsonify({"message": str(e)}), HTTPStatus.INTERNAL_SERVER_ERROR


@auth.verify_password
def verify_password(username, password):
    if username is None:
        return jsonify(
            error="Missing email address!",
            message="The request is missing the 'email' parameter. Please provide a valid email address to proceed.",
        ), HTTPStatus.BAD_REQUEST

    try:
        with connect_db(FERTISCAN_DB_URL, FERTISCAN_SCHEMA) as conn:
            with conn.cursor() as cursor:
                # Check if the user exists in the database
                try:
                    is_user_id = is_a_user_id(cursor, username)
                except Exception as e:
                    return jsonify(
                        error="Authentication error!",
                        message=str(e),
                    ), HTTPStatus.UNAUTHORIZED

        if is_user_id:
            return jsonify(
                error="Unknown user!",
                message="The email provided does not match with any known user.",
            ), HTTPStatus.UNAUTHORIZED

        return username
    except Exception as err:
        logger.error(f"Error occurred: {err}")
        logger.error("Traceback: " + traceback.format_exc())
        return jsonify(error="Internal server error!"), HTTPStatus.INTERNAL_SERVER_ERROR


@app.route("/forms", methods=["POST"])
@auth.login_required
<<<<<<< HEAD
@cross_origin(origins=[FRONTEND_URL, 'localhost'])
@swag_from('docs/swagger/create_form.yaml')
def create_form():
    form_id = uuid.uuid4()
    return jsonify({"message": "Form created successfully", "form_id": form_id}), HTTPStatus.CREATED
=======
@swag_from("docs/swagger/create_form.yaml")
def create_form():  # pragma: no cover
    try:
        with connect_db(FERTISCAN_DB_URL, FERTISCAN_SCHEMA) as conn:
            with conn.cursor() as cursor:
                # Sample userId from the database
                username = auth.username()
                logger.info(f"Fetching user ID for username: {username}")
                db_user = asyncio.run(get_user(cursor, username))
                user_id = db_user.id

                container_client = ContainerClient.from_connection_string(
                    FERTISCAN_STORAGE_URL, container_name=f"user-{user_id}"
                )

                # Get JSON form from the request
                form = request.json
                if form is None:
                    logger.warning("Missing form in request")
                    return jsonify(
                        error="Missing fertiliser form!"
                    ), HTTPStatus.BAD_REQUEST

                files = request.files.getlist("images")

                # Collect files in a list
                images = []
                for file in files:
                    if file:
                        logger.info(f"Reading file: {file.filename}")
                        images.append(file.stream.read())
>>>>>>> 8aef3ce8

                logger.info(f"Registering analysis for user_id: {user_id}")
                inspection = asyncio.run(
                    register_analysis(
                        cursor=cursor,
                        container_client=container_client,
                        user_id=user_id,
                        analysis_dict=form,
                        hashed_pictures=images,
                    )
                )
                conn.commit()

                logger.info(
                    f"Inspection created successfully with id: {inspection['inspection_id']}"
                )
                return jsonify(inspection), HTTPStatus.CREATED

    except Exception as err:
        logger.error(f"Error occurred: {err}")
        logger.error("Traceback: " + traceback.format_exc())
        return jsonify(error=str(err)), HTTPStatus.INTERNAL_SERVER_ERROR


@app.route("/forms/<inspection_id>", methods=["PUT"])
@auth.login_required
<<<<<<< HEAD
@cross_origin(origins=[FRONTEND_URL, 'localhost'])
@swag_from('docs/swagger/update_form.yaml')
def update_form(form_id):
    return jsonify(error="Not yet implemented!"), HTTPStatus.SERVICE_UNAVAILABLE
=======
@swag_from("docs/swagger/update_form.yaml")
def update_form(inspection_id):  # pragma: no cover
    try:
        with connect_db(FERTISCAN_DB_URL, FERTISCAN_SCHEMA) as conn:
            with conn.cursor() as cursor:
                # Sample userId from the database
                username = auth.username()
                logger.info(f"Fetching user ID for username: {username}")
                db_user = asyncio.run(get_user(cursor, username))
                
                # Get JSON form from the request
                inspection = request.json
                if inspection is None:
                    return jsonify(
                        error="Missing fertiliser form!"
                    ), HTTPStatus.BAD_REQUEST

                inspection = asyncio.run(
                    update_inspection(
                        cursor,
                        inspection_id,
                        db_user.id,
                        inspection,  # Adjust to match the schema if necessary
                    )
                )
                conn.commit()
                return inspection.model_dump(), HTTPStatus.OK
    except Exception as err:
        logger.error(f"Error occurred: {err}")
        logger.error("Traceback: " + traceback.format_exc())
        return jsonify(error=str(err)), HTTPStatus.INTERNAL_SERVER_ERROR
>>>>>>> 8aef3ce8


@app.route("/forms/<form_id>", methods=["DELETE"])
@auth.login_required
<<<<<<< HEAD
@cross_origin(origins=[FRONTEND_URL, 'localhost'])
@swag_from('docs/swagger/discard_form.yaml')
def discard_form(form_id):
=======
@swag_from("docs/swagger/discard_form.yaml")
def discard_form(form_id):   # pragma: no cover
>>>>>>> 8aef3ce8
    return jsonify(error="Not yet implemented!"), HTTPStatus.SERVICE_UNAVAILABLE


@app.route("/forms", methods=["GET"])
@auth.login_required
<<<<<<< HEAD
@cross_origin(origins=[FRONTEND_URL, 'localhost'])
@swag_from('docs/swagger/get_form.yaml')
def get_form(form_id):
=======
@swag_from("docs/swagger/search_form.yaml")
def search():   # pragma: no cover
>>>>>>> 8aef3ce8
    return jsonify(error="Not yet implemented!"), HTTPStatus.SERVICE_UNAVAILABLE
    # try:
    #     # Database cursor
    #     cursor = CONN.cursor()

    #     # The search query used to find the label.
    #     user_id = request.args.get('user_id')
    #     label_id = request.args.get('label_id')
    #     query = SearchQuery(user_id=user_id, label_id=label_id)

<<<<<<< HEAD
@app.route('/analyze', methods=['POST'])
@cross_origin(origins=[FRONTEND_URL, 'localhost'])
@swag_from('docs/swagger/analyze_document.yaml')
def analyze_document():
    try:
        files = request.files.getlist('images')
=======
    #     # TO-DO Send that search query to the datastore
    #     inspections = inspection.get_all_user_inspection(cursor, query.user_id)
    #     return jsonify(inspections), HTTPStatus.OK
    # except Exception as err:
    #     CONN.rollback()
    # logger.error(f"Error occurred: {err}")
    # logger.error("Traceback: " + traceback.format_exc())
    #     return jsonify(error=str(err)), HTTPStatus.INTERNAL_SERVER_ERROR


@app.route("/analyze", methods=["POST"])
@swag_from("docs/swagger/analyze_document.yaml")
def analyze_document():
    try:
        files = request.files.getlist("images")
>>>>>>> 8aef3ce8

        if not files:
            raise ValueError("No files provided for analysis")

        # Initialize the storage for the user
        label_storage = LabelStorage()

        for file in files:
            if file:
                filename = secure_filename(file.filename)
                file_path = os.path.join(app.config["UPLOAD_FOLDER"], filename)
                file.save(file_path)
                label_storage.add_image(file_path)

        inspection = analyze(label_storage, ocr, gpt)

        return app.response_class(
            response=inspection.model_dump_json(indent=2),
            status=HTTPStatus.OK,
            mimetype="application/json",
        )
    except ValueError as err:
        logger.error(f"images: {err}")
        return jsonify(error=str(err)), HTTPStatus.BAD_REQUEST
    except HttpResponseError as err:
        logger.error(f"azure: {err.message}")
        return jsonify(error=err.message), err.status_code
    except Exception as err:
        logger.error(err)
        return jsonify(error=str(err)), HTTPStatus.INTERNAL_SERVER_ERROR


@app.errorhandler(404)
def not_found(error):  # pragma: no cover
    return jsonify(error="Not Found"), HTTPStatus.NOT_FOUND


@app.errorhandler(500)
def internal_error(error):  # pragma: no cover
    return jsonify(error=str(error)), HTTPStatus.INTERNAL_SERVER_ERROR


if __name__ == "__main__":
<<<<<<< HEAD
    app.run(host='localhost', debug=True)
=======
    # CORS configuration limited to the frontend URL
    cors = CORS(app, resources={"*", FRONTEND_URL})
    app.config["CORS_HEADERS"] = "Content-Type"

    app.run(host="0.0.0.0", debug=True)
>>>>>>> 8aef3ce8
<|MERGE_RESOLUTION|>--- conflicted
+++ resolved
@@ -2,27 +2,20 @@
 import logging
 import os
 import traceback
+
 from http import HTTPStatus
-
+from dotenv import load_dotenv
 from azure.core.exceptions import HttpResponseError
 from datastore import ContainerClient, get_user, new_user
 from datastore.db import connect_db
 from datastore.db.queries.user import is_a_user_id
 from datastore.fertiscan import register_analysis, update_inspection
-from dotenv import load_dotenv
 from flasgger import Swagger, swag_from
 from flask import Flask, jsonify, request
-from flask_cors import CORS
+from flask_cors import cross_origin
 from flask_httpauth import HTTPBasicAuth
 from pipeline import GPT, OCR, LabelStorage, analyze
 from werkzeug.utils import secure_filename
-<<<<<<< HEAD
-from flask import Flask, request, jsonify
-from flask_cors import cross_origin
-from flasgger import Swagger, swag_from
-from pipeline import OCR, GPT, LabelStorage, analyze
-=======
->>>>>>> 8aef3ce8
 
 # Load environment variables
 load_dotenv()
@@ -77,15 +70,9 @@
     deployment_id=OPENAI_API_DEPLOYMENT,
 )
 
-<<<<<<< HEAD
-@app.route('/health', methods=['GET'])
-@swag_from('docs/swagger/ping.yaml')
-@cross_origin(origins='*')
-=======
 
 @app.route("/health", methods=["GET"])
-@swag_from("docs/swagger/ping.yaml")
->>>>>>> 8aef3ce8
+@swag_from("docs/swagger/health.yaml")
 def ping():
     return jsonify({"message": "Service is alive"}), 200
 
@@ -150,13 +137,7 @@
 
 @app.route("/forms", methods=["POST"])
 @auth.login_required
-<<<<<<< HEAD
 @cross_origin(origins=[FRONTEND_URL, 'localhost'])
-@swag_from('docs/swagger/create_form.yaml')
-def create_form():
-    form_id = uuid.uuid4()
-    return jsonify({"message": "Form created successfully", "form_id": form_id}), HTTPStatus.CREATED
-=======
 @swag_from("docs/swagger/create_form.yaml")
 def create_form():  # pragma: no cover
     try:
@@ -188,7 +169,6 @@
                     if file:
                         logger.info(f"Reading file: {file.filename}")
                         images.append(file.stream.read())
->>>>>>> 8aef3ce8
 
                 logger.info(f"Registering analysis for user_id: {user_id}")
                 inspection = asyncio.run(
@@ -215,12 +195,6 @@
 
 @app.route("/forms/<inspection_id>", methods=["PUT"])
 @auth.login_required
-<<<<<<< HEAD
-@cross_origin(origins=[FRONTEND_URL, 'localhost'])
-@swag_from('docs/swagger/update_form.yaml')
-def update_form(form_id):
-    return jsonify(error="Not yet implemented!"), HTTPStatus.SERVICE_UNAVAILABLE
-=======
 @swag_from("docs/swagger/update_form.yaml")
 def update_form(inspection_id):  # pragma: no cover
     try:
@@ -252,32 +226,20 @@
         logger.error(f"Error occurred: {err}")
         logger.error("Traceback: " + traceback.format_exc())
         return jsonify(error=str(err)), HTTPStatus.INTERNAL_SERVER_ERROR
->>>>>>> 8aef3ce8
 
 
 @app.route("/forms/<form_id>", methods=["DELETE"])
 @auth.login_required
-<<<<<<< HEAD
-@cross_origin(origins=[FRONTEND_URL, 'localhost'])
-@swag_from('docs/swagger/discard_form.yaml')
-def discard_form(form_id):
-=======
 @swag_from("docs/swagger/discard_form.yaml")
 def discard_form(form_id):   # pragma: no cover
->>>>>>> 8aef3ce8
     return jsonify(error="Not yet implemented!"), HTTPStatus.SERVICE_UNAVAILABLE
 
 
 @app.route("/forms", methods=["GET"])
 @auth.login_required
-<<<<<<< HEAD
 @cross_origin(origins=[FRONTEND_URL, 'localhost'])
-@swag_from('docs/swagger/get_form.yaml')
-def get_form(form_id):
-=======
 @swag_from("docs/swagger/search_form.yaml")
 def search():   # pragma: no cover
->>>>>>> 8aef3ce8
     return jsonify(error="Not yet implemented!"), HTTPStatus.SERVICE_UNAVAILABLE
     # try:
     #     # Database cursor
@@ -288,14 +250,6 @@
     #     label_id = request.args.get('label_id')
     #     query = SearchQuery(user_id=user_id, label_id=label_id)
 
-<<<<<<< HEAD
-@app.route('/analyze', methods=['POST'])
-@cross_origin(origins=[FRONTEND_URL, 'localhost'])
-@swag_from('docs/swagger/analyze_document.yaml')
-def analyze_document():
-    try:
-        files = request.files.getlist('images')
-=======
     #     # TO-DO Send that search query to the datastore
     #     inspections = inspection.get_all_user_inspection(cursor, query.user_id)
     #     return jsonify(inspections), HTTPStatus.OK
@@ -311,7 +265,6 @@
 def analyze_document():
     try:
         files = request.files.getlist("images")
->>>>>>> 8aef3ce8
 
         if not files:
             raise ValueError("No files provided for analysis")
@@ -355,12 +308,4 @@
 
 
 if __name__ == "__main__":
-<<<<<<< HEAD
-    app.run(host='localhost', debug=True)
-=======
-    # CORS configuration limited to the frontend URL
-    cors = CORS(app, resources={"*", FRONTEND_URL})
-    app.config["CORS_HEADERS"] = "Content-Type"
-
-    app.run(host="0.0.0.0", debug=True)
->>>>>>> 8aef3ce8
+    app.run(host='localhost', debug=True)