--- conflicted
+++ resolved
@@ -246,8 +246,7 @@
 @auth.login_required
 @cross_origin(origins=FRONTEND_URL)
 @swag_from("docs/swagger/search_inspection.yaml")
-<<<<<<< HEAD
-def search():   # pragma: no cover
+def search_inspection():   # pragma: no cover
     try:
         # Database cursor
         with connect_db(FERTISCAN_DB_URL, FERTISCAN_SCHEMA) as conn:
@@ -266,27 +265,6 @@
         logger.error(f"Error occurred: {err}")
         logger.error("Traceback: " + traceback.format_exc())
         return jsonify(error=str(err)), HTTPStatus.INTERNAL_SERVER_ERROR
-=======
-def search_inspections():   # pragma: no cover
-    return jsonify(error="Not yet implemented!"), HTTPStatus.SERVICE_UNAVAILABLE
-    # try:
-    #     # Database cursor
-    #     cursor = CONN.cursor()
-
-    #     # The search query used to find the label.
-    #     user_id = request.args.get('user_id')
-    #     label_id = request.args.get('label_id')
-    #     query = SearchQuery(user_id=user_id, label_id=label_id)
-
-    #     # TO-DO Send that search query to the datastore
-    #     inspections = inspection.get_all_user_inspection(cursor, query.user_id)
-    #     return jsonify(inspections), HTTPStatus.OK
-    # except Exception as err:
-    #     CONN.rollback()
-    # logger.error(f"Error occurred: {err}")
-    # logger.error("Traceback: " + traceback.format_exc())
-    #     return jsonify(error=str(err)), HTTPStatus.INTERNAL_SERVER_ERROR
->>>>>>> af388269
 
 
 @app.route("/analyze", methods=["POST"])
