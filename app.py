import os
from dotenv import load_dotenv
from werkzeug.utils import secure_filename
from backend import DocumentStorage, OCR, LanguageModel
from flask import Flask, request, render_template, jsonify
from flask_cors import CORS
from threading import Thread
# Load environment variables
load_dotenv()

# Ensure the directory for uploaded images exists
UPLOAD_FOLDER = os.getenv('UPLOAD_PATH')
if not os.path.exists(UPLOAD_FOLDER):
    os.makedirs(UPLOAD_FOLDER)
FRONTEND_URL = os.getenv('FRONTEND_URL')

app = Flask(__name__)
app.config['UPLOAD_FOLDER'] = UPLOAD_FOLDER
# CORS configuration limited to the frontend URL
cors = CORS(app,resources={"*","*"}) 
app.config['CORS_HEADERS'] = 'Content-Type'
# Configuration for Azure Form Recognizer
API_ENDPOINT = os.getenv('AZURE_API_ENDPOINT')
API_KEY = os.getenv('AZURE_API_KEY')
ocr = OCR(api_endpoint=API_ENDPOINT, api_key=API_KEY)

# Configuration for OpenAI GPT-4
OPENAI_API_ENDPOINT = os.getenv('AZURE_OPENAI_ENDPOINT')
OPENAI_API_KEY = os.getenv('AZURE_OPENAI_KEY')
language_model = LanguageModel(api_endpoint=OPENAI_API_ENDPOINT, api_key=OPENAI_API_KEY)

# Document storage
document_storage = DocumentStorage()

@app.route('/')
def main_page():
    return render_template('index.html')

@app.route('/upload', methods=['POST'])
def upload_image():
    if 'file' not in request.files:
        return "No file part", 400
    
    file = request.files['file']
    if file.filename == '':
        return "No selected file", 400
    
    if file:
        filename = secure_filename(file.filename)
        file_path = os.path.join(app.config['UPLOAD_FOLDER'], filename)
        file.save(file_path)

        # Add image to document storage
        document_storage.add_image(file_path)
<<<<<<< HEAD
        
        
        global SHOULD_GET_DATA 
        SHOULD_GET_DATA = False
        global data 
        data = ""
=======
>>>>>>> 5f294509
        
        return "File uploaded successfully", 200



def get_data(document):
    
    global SHOULD_GET_DATA
    SHOULD_GET_DATA = True

    # For simplicity, only analyze the first document
    result = ocr.extract_text(document=document)
    
    # Generate form from extracted text
    dict = result.to_dict()
    # dict.pop('documents')
    # dict.pop('pages')
    # dict.pop('styles')
    # dict.pop('tables')
    # dict.pop('paragraphs')
    # form = language_model.generate_form(json.dumps(dict))
    
    global data
    data = language_model.generate_form(dict['content'])

@app.route('/analyze', methods=['GET'])
def analyze_document():
    
    document = document_storage.get_document()
    if not document:
        return "No documents to analyze", 400
    
    
    
    print(f"data from route pov : {data}")
    if data == "":
        if not SHOULD_GET_DATA :
            Thread(target=lambda x=document: get_data(x)).start()

        response = {
            "Retry-after":10,
        }
        return jsonify(response)
    
    else:
        return app.response_class(
            response=data,
            status=200,
            mimetype='application/json'
        )
    
    
    # return jsonify(form), 200

if __name__ == "__main__":
    app.run(debug=True)<|MERGE_RESOLUTION|>--- conflicted
+++ resolved
@@ -52,15 +52,11 @@
 
         # Add image to document storage
         document_storage.add_image(file_path)
-<<<<<<< HEAD
-        
-        
+
         global SHOULD_GET_DATA 
         SHOULD_GET_DATA = False
         global data 
         data = ""
-=======
->>>>>>> 5f294509
         
         return "File uploaded successfully", 200
 
