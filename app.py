import os
import logging
import datastore.db
import datastore.db.queries
import datastore.db.queries.inference

from backend import SearchQuery
from http import HTTPStatus
from dotenv import load_dotenv
from flask_httpauth import HTTPBasicAuth
from azure.core.exceptions import HttpResponseError
from werkzeug.utils import secure_filename
from flask import Flask, request, jsonify
from flask_cors import CORS
from flasgger import Swagger, swag_from
from pipeline import OCR, GPT, LabelStorage, analyze

# Load environment variables
load_dotenv()

# Create a real database connection
FERTISCAN_SCHEMA = os.getenv("FERTISCAN_SCHEMA", "fertiscan_0.0.8")
FERTISCAN_DB_URL = os.getenv("FERTISCAN_DB_URL")
CONN = datastore.db.connect_db(conn_str=FERTISCAN_DB_URL, schema=FERTISCAN_SCHEMA)

# Set the connection string as an environment variable
CONNECTION_STRING = os.getenv("AZURE_STORAGE_CONNECTION_STRING")

# Set up logging
log_file_path = './logs/app.log'
if not os.path.exists(os.path.dirname(log_file_path)):
    os.mkdir(os.path.dirname(log_file_path))

logging.basicConfig(
    filename=log_file_path,
    level=logging.INFO,
    force=True,
    format='%(asctime)s - %(name)s - %(levelname)s - %(message)s'
)
logger = logging.getLogger(__name__)

# Ensure the directory for uploaded images exists
UPLOAD_FOLDER = os.getenv('UPLOAD_PATH')
if not os.path.exists(UPLOAD_FOLDER):
    os.makedirs(UPLOAD_FOLDER)
FRONTEND_URL = os.getenv('FRONTEND_URL')

app = Flask(__name__)
app.config['UPLOAD_FOLDER'] = UPLOAD_FOLDER

# Swagger UI
swagger = Swagger(app, template_file='docs/swagger/template.yaml')
auth = HTTPBasicAuth()

# Configuration for Azure Form Recognizer
API_ENDPOINT = os.getenv('AZURE_API_ENDPOINT')
API_KEY = os.getenv('AZURE_API_KEY')
ocr = OCR(api_endpoint=API_ENDPOINT, api_key=API_KEY)

# Configuration for OpenAI GPT-4
OPENAI_API_ENDPOINT = os.getenv('AZURE_OPENAI_ENDPOINT')
OPENAI_API_KEY = os.getenv('AZURE_OPENAI_KEY')
OPENAI_API_DEPLOYMENT = os.getenv('AZURE_OPENAI_DEPLOYMENT')
gpt = GPT(api_endpoint=OPENAI_API_ENDPOINT, api_key=OPENAI_API_KEY, deployment=OPENAI_API_DEPLOYMENT)

@app.route('/ping', methods=['GET'])
@swag_from('docs/swagger/ping.yaml')
def ping():
    return jsonify({"message": "Service is alive"}), 200

@auth.verify_password
<<<<<<< HEAD
def verify_password(user_id, password):
=======
async def verify_password(user_id, password):    
>>>>>>> 6ef04d10
    if user_id is None:
        return jsonify(
            error="Missing email address!",
            message="The request is missing the 'email' parameter. Please provide a valid email address to proceed.",
        ), HTTPStatus.BAD_REQUEST
<<<<<<< HEAD
    return user_id
=======
    
    cursor = CONN.cursor()
    user = await datastore.get_user(cursor, user_id)
    
    if user is None:
        return jsonify(
            error="Unknown user!",
            message="The email provided does not match with any known user.",
        ), HTTPStatus.UNAUTHORIZED
    
    return user.email
>>>>>>> 6ef04d10

@app.route('/forms', methods=['POST'])
@auth.login_required
@swag_from('docs/swagger/create_form.yaml')
async def create_form():
    # Database cursor
    cursor = CONN.cursor()

    username = auth.username()
    if username is None:
        return jsonify(error="Missing username!"), HTTPStatus.BAD_REQUEST
    
    # Sample userId from the database
    user = await datastore.get_user(cursor, username)
    user_id = user.id
    container_client = datastore.ContainerClient.from_connection_string(
        CONNECTION_STRING, container_name=f"user-{user_id}"
    )

    # Get JSON form from the request
    form = request.json
    if form is None:
        return jsonify(error="Missing fertiliser form!"), HTTPStatus.BAD_REQUEST
    
    files = request.files.getlist('images')

    # Collect files in a list
    images = []
    for file in files:
        if file:
            images.append(file.stream.read())
    
    analysis = await datastore.register_analysis(
        cursor=cursor,
        container_client=container_client,
        analysis_dict=form,
        image=images
    )
    return jsonify({"message": "Form created successfully", "form_id": analysis["analysis_id"]}), HTTPStatus.CREATED

@app.route('/forms/<form_id>', methods=['PUT'])
@auth.login_required
@swag_from('docs/swagger/update_form.yaml')
def update_form(form_id):
    form = request.json
    if form is None:
        return jsonify(error="Missing fertiliser form!"), HTTPStatus.BAD_REQUEST
    
    return jsonify(error="Not yet implemented!"), HTTPStatus.SERVICE_UNAVAILABLE

@app.route('/forms/<form_id>', methods=['DELETE'])
@auth.login_required
@swag_from('docs/swagger/discard_form.yaml')
def discard_form(form_id):
    return jsonify(error="Not yet implemented!"), HTTPStatus.SERVICE_UNAVAILABLE

@app.route('/forms', methods=['GET'])
@auth.login_required
@swag_from('docs/swagger/search_form.yaml')
def search():
    # Database cursor
    cursor = conn.cursor()

    # The search query used to find the label.
    query = SearchQuery(**request.args)

    # TO-DO Send that search query to the datastore
    inspections = datastore.db.queries.inspection.get_all_user_inspection(cursor, query.user_id)
    return jsonify(inspections), HTTPStatus.OK

@app.route('/analyze', methods=['POST'])
@swag_from('docs/swagger/analyze_document.yaml')
def analyze_document():
    try:
        files = request.files.getlist('images')
        
        if not files:
            raise ValueError("No files provided for analysis")

        # Initialize the storage for the user
        label_storage = LabelStorage()

        for file in files:
            if file:
                filename = secure_filename(file.filename)
                file_path = os.path.join(app.config['UPLOAD_FOLDER'], filename)
                file.save(file_path)
                label_storage.add_image(file_path)

        form = analyze(label_storage, ocr, gpt)

        return app.response_class(
            response=form.model_dump_json(indent=2),
            status=HTTPStatus.OK,
            mimetype="application/json"
        )
    except ValueError as err:
        logger.error(f"document: {err}")
        return jsonify(error=str(err)), HTTPStatus.BAD_REQUEST
    except HttpResponseError as err:
        logger.error(f"azure: {err.message}")
        return jsonify(error=err.message), err.status_code
    except Exception as err:
        logger.error(err)
        return jsonify(error=str(err)), HTTPStatus.INTERNAL_SERVER_ERROR

@app.errorhandler(404)
def not_found(error): # pragma: no cover
    return jsonify(error="Not Found"), HTTPStatus.NOT_FOUND

@app.errorhandler(500)
def internal_error(error): # pragma: no cover
    return jsonify(error=str(error)), HTTPStatus.INTERNAL_SERVER_ERROR

if __name__ == "__main__":
    # CORS configuration limited to the frontend URL
    cors = CORS(app, resources={"*", FRONTEND_URL})
    app.config['CORS_HEADERS'] = 'Content-Type'

    app.run(host='0.0.0.0', debug=True)<|MERGE_RESOLUTION|>--- conflicted
+++ resolved
@@ -69,19 +69,12 @@
     return jsonify({"message": "Service is alive"}), 200
 
 @auth.verify_password
-<<<<<<< HEAD
-def verify_password(user_id, password):
-=======
 async def verify_password(user_id, password):    
->>>>>>> 6ef04d10
     if user_id is None:
         return jsonify(
             error="Missing email address!",
             message="The request is missing the 'email' parameter. Please provide a valid email address to proceed.",
         ), HTTPStatus.BAD_REQUEST
-<<<<<<< HEAD
-    return user_id
-=======
     
     cursor = CONN.cursor()
     user = await datastore.get_user(cursor, user_id)
@@ -93,7 +86,6 @@
         ), HTTPStatus.UNAUTHORIZED
     
     return user.email
->>>>>>> 6ef04d10
 
 @app.route('/forms', methods=['POST'])
 @auth.login_required
@@ -155,7 +147,7 @@
 @swag_from('docs/swagger/search_form.yaml')
 def search():
     # Database cursor
-    cursor = conn.cursor()
+    cursor = CONN.cursor()
 
     # The search query used to find the label.
     query = SearchQuery(**request.args)
