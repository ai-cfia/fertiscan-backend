--- conflicted
+++ resolved
@@ -2,13 +2,8 @@
 from dotenv import load_dotenv
 from werkzeug.utils import secure_filename
 from backend import DocumentStorage, OCR, LanguageModel
-<<<<<<< HEAD
-from flask import Flask, request, render_template
-=======
 from flask import Flask, request, jsonify, render_template
 from flask_cors import CORS, cross_origin
-
->>>>>>> 4c5a11fe
 
 # Load environment variables
 load_dotenv()
