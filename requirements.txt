azure-ai-formrecognizer==3.3.0

flask

<<<<<<< HEAD
python-dotenv
=======
flask-cors

dotenv
>>>>>>> 4c5a11fe

openai<|MERGE_RESOLUTION|>--- conflicted
+++ resolved
@@ -2,12 +2,8 @@
 
 flask
 
-<<<<<<< HEAD
 python-dotenv
-=======
+
 flask-cors
 
-dotenv
->>>>>>> 4c5a11fe
-
 openai