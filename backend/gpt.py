import os
from openai import AzureOpenAI
from openai.types.chat.completion_create_params import ResponseFormat

<<<<<<< HEAD
MODELS_WITH_RESPONSE_FORMAT = ["ailab-llm"]
=======
# Constants
MODELS_WITH_RESPONSE_FORMAT = [
    "ailab-llm"
]  # List of models that support the response_format option
>>>>>>> 41af40ea

class GPT:
    def __init__(self, api_endpoint, api_key, deployment="ailab-gpt-35-turbo-16k"):
        if not api_endpoint or not api_key:
            raise ValueError(
                "API endpoint and key are required to instantiate the GPT class."
            )

        self.model = deployment
        self.client = AzureOpenAI(
            api_key=api_key,
            azure_endpoint=api_endpoint,  # Your Azure OpenAI resource's endpoint value.
            api_version="2024-02-01",
        )

    def generate_form(self, prompt):

        prompt_file = open(os.getenv("PROMPT_PATH"))
        system_prompt = prompt_file.read()
        prompt_file.close()

        response_format = None
        if self.model in MODELS_WITH_RESPONSE_FORMAT:
            response_format = ResponseFormat(type='json_object')

        response = self.client.chat.completions.create(
            model=self.model, # model = "deployment_name".
            messages=[
                {"role": "system", "content": system_prompt},
                {"role": "user", "content": prompt}
            ],
            response_format=response_format,
            temperature=0,
        )
        return response.choices[0].message.content<|MERGE_RESOLUTION|>--- conflicted
+++ resolved
@@ -2,14 +2,10 @@
 from openai import AzureOpenAI
 from openai.types.chat.completion_create_params import ResponseFormat
 
-<<<<<<< HEAD
-MODELS_WITH_RESPONSE_FORMAT = ["ailab-llm"]
-=======
 # Constants
 MODELS_WITH_RESPONSE_FORMAT = [
     "ailab-llm"
 ]  # List of models that support the response_format option
->>>>>>> 41af40ea
 
 class GPT:
     def __init__(self, api_endpoint, api_key, deployment="ailab-gpt-35-turbo-16k"):
